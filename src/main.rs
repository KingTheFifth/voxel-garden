use noise::Perlin;
use std::f32::consts::PI;
use std::time::Instant;

use glam::{IVec3, Mat3, Mat4, Quat, Vec3, Vec4};
use miniquad::{
    conf, date, window, Bindings, BufferLayout, BufferSource, BufferType, BufferUsage, Comparison,
    CullFace, EventHandler, PassAction, Pipeline, PipelineParams, RenderingBackend, ShaderSource,
    UniformsSource, VertexAttribute, VertexFormat, VertexStep,
};
use models::flower::flower;
use ringbuffer::{AllocRingBuffer, RingBuffer as _};
use utils::arb_rotate;

mod models;
use models::terrain::generate_flat_terrain;
use models::terrain::generate_terrain;
mod utils;

const MAX_VOXELS: usize = 100000000;
const MAX_HEIGHT: f64 = 40.;
pub type Point = IVec3;
pub type Color = Vec4;

#[cfg(feature = "egui")]
struct EguiContext {
    mq: egui_miniquad::EguiMq,
    show_performance_window: bool,
}

struct App {
    ctx: Box<dyn RenderingBackend>,
    #[cfg(feature = "egui")]
    egui_ctx: EguiContext,
    pipeline: Pipeline,
    prev_t: f64,

    frame_times: AllocRingBuffer<f32>,
    rotation_speed: f64,

    terrain_noise: Perlin,

    ground: Vec<Voxel>,
    flowers: Vec<Model>,
    cube: (Bindings, i32),
    // Beware of the pipeline
    mouse_left_down: bool,
    mouse_right_down: bool,
    mouse_downpos: (f32, f32),
    mouse_prevpos: (f32, f32),

    trackball_matrix: Mat4,
}

#[derive(Clone, Copy)]
struct Voxel {
    position: Point,
    color: Color,
}

impl Voxel {
    fn new(position: Point, color: Vec4) -> Voxel {
        Voxel { position, color }
    }
}

#[derive(Clone)]
struct Model {
    points: Vec<Voxel>,
    rotation: Quat,
    translation: Vec3,
}

#[repr(C)]
struct InstanceData {
    position: Vec3,
    color: Vec4,
}

impl App {
    fn new() -> Self {
        let mut ctx: Box<dyn RenderingBackend> = window::new_rendering_backend();
        let shader = ctx
            .new_shader(
                ShaderSource::Glsl {
                    vertex: shader::VERTEX,
                    fragment: shader::FRAGMENT,
                },
                shader::meta(),
            )
            .unwrap();

        let d = 0.5;
        #[rustfmt::skip]
        let vertices = [
            Vec3::new(-d, -d, -d),
            Vec3::new( d, -d, -d),
            Vec3::new(-d,  d, -d),
            Vec3::new( d,  d, -d),
            Vec3::new(-d, -d,  d),
            Vec3::new( d, -d,  d),
            Vec3::new(-d,  d,  d),
            Vec3::new( d,  d,  d),
        ];
        let geometry_vertex_buffer = ctx.new_buffer(
            BufferType::VertexBuffer,
            BufferUsage::Immutable,
            BufferSource::slice(&vertices),
        );
        #[rustfmt::skip]
        let indices = [
            // Back
            0, 2, 1,   1, 2, 3,
            // Front
            4, 5, 7,   4, 7, 6,
            // Right
            1, 3, 5,   5, 3, 7,
            // Left
            4, 6, 0,   0, 6, 2,
            // Top
            7, 3, 6,   6, 3, 2,
            // Bottom
            5, 4, 1,   4, 0, 1,

        ];
        let index_buffer = ctx.new_buffer(
            BufferType::IndexBuffer,
            BufferUsage::Immutable,
            BufferSource::slice(&indices),
        );

        let positions_vertex_buffer = ctx.new_buffer(
            BufferType::VertexBuffer,
            BufferUsage::Stream, // TODO: dynamic?
            BufferSource::empty::<InstanceData>(MAX_VOXELS),
        );

        let bindings = Bindings {
            vertex_buffers: vec![geometry_vertex_buffer, positions_vertex_buffer],
            index_buffer,
            images: vec![],
        };

        let pipeline = ctx.new_pipeline(
            &[
                BufferLayout::default(),
                BufferLayout {
                    step_func: VertexStep::PerInstance,
                    ..BufferLayout::default()
                },
            ],
            &[
                VertexAttribute::with_buffer("in_position", VertexFormat::Float3, 0),
                VertexAttribute::with_buffer("in_inst_position", VertexFormat::Float3, 1), // TODO: VertexFormat::Int32?
                VertexAttribute::with_buffer("in_inst_color", VertexFormat::Float4, 1),
            ],
            shader,
            PipelineParams {
                depth_test: Comparison::Less,
                depth_write: true,
                cull_face: CullFace::Back,
                ..Default::default()
            },
        );
        // let voxels = bresenham(Voxel::ZERO, Voxel::new(10, 5, 3));

        let terrain_noise = Perlin::new(555);
        Self {
            #[cfg(feature = "egui")]
            egui_ctx: EguiContext {
                mq: egui_miniquad::EguiMq::new(&mut *ctx),
                show_performance_window: true,
            },
            ctx,
            pipeline,
            prev_t: 0.0,
            frame_times: AllocRingBuffer::new(10),
            rotation_speed: 1.0,
            terrain_noise,
            ground: generate_terrain(-50, -50, 200, 20, 200, 0.013, 20.0, terrain_noise),
            cube: (bindings, indices.len() as i32),
            flowers: vec![flower(0)],
            mouse_left_down: false,
            mouse_right_down: false,
            mouse_downpos: (0.0, 0.0),
            mouse_prevpos: (0.0, 0.0),
            trackball_matrix: Mat4::IDENTITY,
        }
    }

    #[cfg(feature = "egui")]
    fn egui_ui(&mut self) {
        self.egui_ctx.mq.run(&mut *self.ctx, |_ctx, egui_ctx| {
            profile_scope!("egui_miniquad run");
            let mut profile = puffin::are_scopes_on();
            egui::TopBottomPanel::top("top bar").show(egui_ctx, |ui| {
                ui.horizontal(|ui| {
                    ui.menu_button("File", |ui| {
                        if ui.button("Quit").clicked() {
                            unimplemented!("this is ironic");
                        }
                    });
                    ui.menu_button("View", |ui| {
                        ui.checkbox(&mut profile, "Performance window");
                    })
                })
            });

            egui::Window::new("Debug").show(egui_ctx, |ui| {
                // temporary, to show how to change values
                ui.add(
                    egui::Slider::new(&mut self.rotation_speed, (0.1)..=10.0).clamp_to_range(true),
                );

                ui.label(format!(
                    "Average frame time: {:.2} ms",
                    self.frame_times.iter().sum::<f32>() / self.frame_times.len() as f32
                ));
            });

            puffin::set_scopes_on(profile);
            puffin_egui::show_viewport_if_enabled(egui_ctx);
        });

        profile_scope!("egui_miniquad draw");
        self.egui_ctx.mq.draw(&mut *self.ctx);
    }

    fn camera_matrix(&mut self) -> Mat4 {
        Mat4::look_at_rh(
            10.0 * Vec3::new(0.0, 0.0, 5.0),
            10.0 * Vec3::ZERO,
            10.0 * Vec3::Y,
        )
    }

    fn trackball_control(&mut self, screen_pos: (f32, f32)) {
        let axis = Vec3::new(
            screen_pos.1 - self.mouse_prevpos.1,
            self.mouse_prevpos.0 - screen_pos.0,
            0.0,
        );
        let axis = Mat3::from_mat4(self.camera_matrix()).inverse() * axis;
        self.trackball_matrix = arb_rotate(axis, axis.length() / 50.0) * self.trackball_matrix;
    }
}

impl EventHandler for App {
    fn update(&mut self) {}

    fn draw(&mut self) {
<<<<<<< HEAD
        profile_function!();

        #[cfg(feature = "egui")]
        puffin::GlobalProfiler::lock().new_frame();
=======
        let draw_start = Instant::now();
>>>>>>> 4c8b134e

        let t = date::now();
        let _delta = (t - self.prev_t) as f32;
        self.prev_t = t;

        self.ctx
            .begin_default_pass(PassAction::clear_color(0.1, 0.1, 0.1, 1.0));
        // Beware the pipeline
        self.ctx.apply_pipeline(&self.pipeline);

        let proj_matrix = Mat4::perspective_rh_gl(PI / 2.0, 1.0, 0.1, 1000.0);
        let camera = self.camera_matrix() * self.trackball_matrix;

        self.ctx.apply_bindings(&self.cube.0);
        self.ctx
            .apply_uniforms(UniformsSource::table(&shader::Uniforms {
                proj_matrix,
                model_matrix: camera,
            }));
<<<<<<< HEAD
        let voxels: Vec<_> = {
            profile_scope!("create instance data");
            self.voxels
                .iter()
                .copied()
                .map(|Voxel { x, y, z }| InstanceData {
                    position: Vec3::new(x as f32, y as f32, z as f32),
                    color: Vec4::new(1.0, 1.0, 1.0, 1.0),
                })
                .collect()
        };
        self.ctx
            .buffer_update(self.model.0.vertex_buffers[1], BufferSource::slice(&voxels));
        self.ctx.draw(0, self.model.1, self.voxels.len() as i32);
=======
        self.ctx.apply_bindings(&self.cube.0);

        // Here
        self.ctx.buffer_update(
            self.cube.0.vertex_buffers[1],
            BufferSource::slice(
                &self
                    .ground
                    .iter()
                    .map(|voxel| InstanceData {
                        position: Vec3::new(
                            voxel.position.x as f32,
                            voxel.position.y as f32,
                            voxel.position.z as f32,
                        ),
                        color: Vec4::new(
                            voxel.color.x,
                            voxel.color.y,
                            voxel.color.z,
                            voxel.color.w,
                        ),
                    })
                    .collect::<Vec<_>>(),
            ),
        );
        self.ctx
            .apply_uniforms(UniformsSource::table(&shader::Uniforms {
                proj_matrix,
                model_matrix: camera,
            }));
        self.ctx.draw(0, self.cube.1, self.ground.len() as i32);

        let models = self.flowers.iter();
        for model in models {
            let instance_data: Vec<_> = model
                .points
                .iter()
                .copied()
                .map(
                    |Voxel {
                         position: Point { x, y, z },
                         color,
                     }| InstanceData {
                        position: Vec3::new(x as f32, y as f32, z as f32),
                        color,
                    },
                )
                .collect();
            self.ctx.buffer_update(
                self.cube.0.vertex_buffers[1],
                BufferSource::slice(&instance_data),
            );
            self.ctx
                .apply_uniforms(UniformsSource::table(&shader::Uniforms {
                    proj_matrix,
                    model_matrix: camera
                        * Mat4::from_rotation_translation(model.rotation, model.translation),
                }));
            self.ctx.draw(0, self.cube.1, model.points.len() as i32);
        }
>>>>>>> 4c8b134e

        self.ctx.end_render_pass();

        #[cfg(feature = "egui")]
        self.egui_ui();

        profile_scope!("commit frame");
        self.ctx.commit_frame();

        let draw_end = Instant::now();
        self.frame_times
            .push(draw_end.duration_since(draw_start).as_secs_f32() * 1000.0)
    }

    fn mouse_motion_event(&mut self, x: f32, y: f32) {
        #[cfg(feature = "egui")]
        self.egui_ctx.mq.mouse_motion_event(x, y);

        if self.mouse_left_down {
            self.trackball_control((x, y));
        }

        self.mouse_prevpos = (x, y);
    }

    fn mouse_wheel_event(&mut self, dx: f32, dy: f32) {
        #[cfg(feature = "egui")]
        self.egui_ctx.mq.mouse_wheel_event(dx, dy);
    }

    fn mouse_button_down_event(&mut self, mb: miniquad::MouseButton, x: f32, y: f32) {
        #[cfg(feature = "egui")]
        self.egui_ctx.mq.mouse_button_down_event(mb, x, y);

        self.mouse_downpos = (x, y);
        self.mouse_prevpos = (x, y);
        match mb {
            miniquad::MouseButton::Left => self.mouse_left_down = true,
            miniquad::MouseButton::Right => self.mouse_right_down = true,
            _ => {}
        }
    }

    fn mouse_button_up_event(&mut self, mb: miniquad::MouseButton, x: f32, y: f32) {
        #[cfg(feature = "egui")]
        self.egui_ctx.mq.mouse_button_up_event(mb, x, y);

        match mb {
            miniquad::MouseButton::Left => self.mouse_left_down = false,
            miniquad::MouseButton::Right => self.mouse_right_down = false,
            _ => {}
        }
    }

    fn char_event(&mut self, character: char, _keymods: miniquad::KeyMods, _repeat: bool) {
        #[cfg(feature = "egui")]
        self.egui_ctx.mq.char_event(character);
    }

    fn key_down_event(
        &mut self,
        keycode: miniquad::KeyCode,
        keymods: miniquad::KeyMods,
        _repeat: bool,
    ) {
        #[cfg(feature = "egui")]
        self.egui_ctx.mq.key_down_event(keycode, keymods);
    }

    fn key_up_event(&mut self, keycode: miniquad::KeyCode, keymods: miniquad::KeyMods) {
        #[cfg(feature = "egui")]
        self.egui_ctx.mq.key_up_event(keycode, keymods);
    }
}

fn main() {
    #[cfg(feature = "egui")]
    puffin::set_scopes_on(false);

    let conf = conf::Conf {
        window_title: "voxel garden".to_string(),
        window_width: 800,
        window_height: 800,
        ..conf::Conf::default()
    };
    miniquad::start(conf, move || Box::new(App::new()));
}

mod shader {
    use glam::Mat4;
    use miniquad::ShaderMeta;
    use miniquad::UniformBlockLayout;
    use miniquad::UniformDesc;
    use miniquad::UniformType;

    pub const VERTEX: &str = include_str!("shaders/shader.vert");
    pub const FRAGMENT: &str = include_str!("shaders/shader.frag");

    pub fn meta() -> ShaderMeta {
        ShaderMeta {
            images: vec![],
            uniforms: UniformBlockLayout {
                uniforms: vec![
                    UniformDesc::new("proj_matrix", UniformType::Mat4),
                    UniformDesc::new("model_matrix", UniformType::Mat4),
                ],
            },
        }
    }

    #[repr(C)]
    pub struct Uniforms {
        pub proj_matrix: Mat4,
        pub model_matrix: Mat4,
    }
}<|MERGE_RESOLUTION|>--- conflicted
+++ resolved
@@ -1,6 +1,4 @@
-use noise::Perlin;
 use std::f32::consts::PI;
-use std::time::Instant;
 
 use glam::{IVec3, Mat3, Mat4, Quat, Vec3, Vec4};
 use miniquad::{
@@ -9,23 +7,21 @@
     UniformsSource, VertexAttribute, VertexFormat, VertexStep,
 };
 use models::flower::flower;
-use ringbuffer::{AllocRingBuffer, RingBuffer as _};
+use models::terrain::generate_terrain;
+use noise::Perlin;
 use utils::arb_rotate;
 
 mod models;
-use models::terrain::generate_flat_terrain;
-use models::terrain::generate_terrain;
 mod utils;
 
-const MAX_VOXELS: usize = 100000000;
-const MAX_HEIGHT: f64 = 40.;
 pub type Point = IVec3;
 pub type Color = Vec4;
+
+const MAX_VOXELS: usize = 100000000;
 
 #[cfg(feature = "egui")]
 struct EguiContext {
     mq: egui_miniquad::EguiMq,
-    show_performance_window: bool,
 }
 
 struct App {
@@ -35,10 +31,7 @@
     pipeline: Pipeline,
     prev_t: f64,
 
-    frame_times: AllocRingBuffer<f32>,
     rotation_speed: f64,
-
-    terrain_noise: Perlin,
 
     ground: Vec<Voxel>,
     flowers: Vec<Model>,
@@ -169,14 +162,11 @@
             #[cfg(feature = "egui")]
             egui_ctx: EguiContext {
                 mq: egui_miniquad::EguiMq::new(&mut *ctx),
-                show_performance_window: true,
             },
             ctx,
             pipeline,
             prev_t: 0.0,
-            frame_times: AllocRingBuffer::new(10),
             rotation_speed: 1.0,
-            terrain_noise,
             ground: generate_terrain(-50, -50, 200, 20, 200, 0.013, 20.0, terrain_noise),
             cube: (bindings, indices.len() as i32),
             flowers: vec![flower(0)],
@@ -211,11 +201,6 @@
                 ui.add(
                     egui::Slider::new(&mut self.rotation_speed, (0.1)..=10.0).clamp_to_range(true),
                 );
-
-                ui.label(format!(
-                    "Average frame time: {:.2} ms",
-                    self.frame_times.iter().sum::<f32>() / self.frame_times.len() as f32
-                ));
             });
 
             puffin::set_scopes_on(profile);
@@ -249,14 +234,10 @@
     fn update(&mut self) {}
 
     fn draw(&mut self) {
-<<<<<<< HEAD
         profile_function!();
 
         #[cfg(feature = "egui")]
         puffin::GlobalProfiler::lock().new_frame();
-=======
-        let draw_start = Instant::now();
->>>>>>> 4c8b134e
 
         let t = date::now();
         let _delta = (t - self.prev_t) as f32;
@@ -270,28 +251,6 @@
         let proj_matrix = Mat4::perspective_rh_gl(PI / 2.0, 1.0, 0.1, 1000.0);
         let camera = self.camera_matrix() * self.trackball_matrix;
 
-        self.ctx.apply_bindings(&self.cube.0);
-        self.ctx
-            .apply_uniforms(UniformsSource::table(&shader::Uniforms {
-                proj_matrix,
-                model_matrix: camera,
-            }));
-<<<<<<< HEAD
-        let voxels: Vec<_> = {
-            profile_scope!("create instance data");
-            self.voxels
-                .iter()
-                .copied()
-                .map(|Voxel { x, y, z }| InstanceData {
-                    position: Vec3::new(x as f32, y as f32, z as f32),
-                    color: Vec4::new(1.0, 1.0, 1.0, 1.0),
-                })
-                .collect()
-        };
-        self.ctx
-            .buffer_update(self.model.0.vertex_buffers[1], BufferSource::slice(&voxels));
-        self.ctx.draw(0, self.model.1, self.voxels.len() as i32);
-=======
         self.ctx.apply_bindings(&self.cube.0);
 
         // Here
@@ -352,7 +311,6 @@
                 }));
             self.ctx.draw(0, self.cube.1, model.points.len() as i32);
         }
->>>>>>> 4c8b134e
 
         self.ctx.end_render_pass();
 
@@ -361,10 +319,6 @@
 
         profile_scope!("commit frame");
         self.ctx.commit_frame();
-
-        let draw_end = Instant::now();
-        self.frame_times
-            .push(draw_end.duration_since(draw_start).as_secs_f32() * 1000.0)
     }
 
     fn mouse_motion_event(&mut self, x: f32, y: f32) {
