use std::collections::HashMap;
use std::mem::size_of;
use std::sync::atomic;

use glam::{IVec3, Mat3, Mat4, Quat, Vec3, Vec4};
use miniquad::{
    conf, date, window, Bindings, BufferLayout, BufferSource, BufferType, BufferUsage, Comparison,
    CullFace, EventHandler, KeyCode, PassAction, Pipeline, PipelineParams, RenderingBackend,
    ShaderSource, UniformsSource, VertexAttribute, VertexFormat, VertexStep,
};
<<<<<<< HEAD
use models::terrain::{generate_terrain, TerrainConfig};
use models::{flower::flower, terrain::GenerationPositions};
=======
use models::terrain::generate_terrain;
use models::tree::tree;
>>>>>>> 65170019
use noise::Perlin;
use ringbuffer::{AllocRingBuffer, RingBuffer as _};
use utils::{arb_rotate, RED};

static NEXT_ID: atomic::AtomicU64 = atomic::AtomicU64::new(0);

mod models;
mod utils;

type Point = IVec3;
type Color = Vec4;

const MAX_INSTANCE_DATA: usize = size_of::<InstanceData>() * 100_000;

struct App {
    ctx: Box<dyn RenderingBackend>,
    aspect_ratio: f32,
    fov_y_radians: f32,
    #[cfg(feature = "egui")]
    egui_mq: egui_miniquad::EguiMq,
    pipeline: Pipeline,
    cube: (Bindings, i32),

<<<<<<< HEAD
    frame_times: AllocRingBuffer<f32>,

    terrain_config: TerrainConfig,
    terrain: GenerationPositions,
=======
    prev_update: f64,
    prev_draw: f64,
    fps_history: AllocRingBuffer<f32>,
    view_fps_graph: bool,

    ground: Vec<InstanceData>,
    objects: Vec<Object>,
    voxels: Vec<Voxel>,

    sun_direction: Vec3,
    sun_color: Vec3,
>>>>>>> 65170019

    keys_down: HashMap<KeyCode, bool>,
    mouse_left_down: bool,
    mouse_right_down: bool,
    mouse_prev_pos: (f32, f32),
    movement: Movement,
}

enum Movement {
    Trackball {
        down_pos: (f32, f32),
        matrix: Mat4,
    },
    Flying {
        position: Vec3,
        look_h: f32,
        look_v: f32,
    },
}

#[derive(Clone, Copy, Debug)]
struct Voxel {
    position: Point,
    color: Color,
}

#[derive(Clone)]
struct Object {
    // objects having unique IDs could be useful for debugging at a later stage
    _id: String,
    models: Vec<Model>,
}

impl Object {
    fn new(kind: &str, models: Vec<Model>) -> Self {
        Self {
            _id: format!(
                "{}-{}",
                NEXT_ID.fetch_add(1, atomic::Ordering::SeqCst),
                kind
            ),
            models,
        }
    }
}

#[derive(Clone)]
struct Model {
    points: Vec<InstanceData>,
    rotation: Quat,
    translation: Vec3,
}

#[repr(C)]
struct VertexData {
    position: Vec3,
    normal: Vec3,
}

#[repr(C)]
#[derive(Clone, Copy)]
struct InstanceData {
    position: Vec3,
    color: Vec4,
}

impl InstanceData {
    fn new(position: Vec3, color: Vec4) -> InstanceData {
        InstanceData { position, color }
    }
}

impl App {
    fn new() -> Self {
        let mut ctx: Box<dyn RenderingBackend> = window::new_rendering_backend();
        let (window_width, window_height) = window::screen_size();
        let shader = ctx
            .new_shader(
                ShaderSource::Glsl {
                    vertex: shader::VERTEX,
                    fragment: shader::FRAGMENT,
                },
                shader::meta(),
            )
            .unwrap();

        let d = 0.5;
        #[rustfmt::skip]
        let vertices = [
            VertexData { position: Vec3::new(-d, -d, -d), normal: Vec3::new( -d, 0.0, 0.0).normalize() },
            VertexData { position: Vec3::new( d, -d, -d), normal: Vec3::new(  0.0, 0.0, -d).normalize() },
            VertexData { position: Vec3::new(-d,  d, -d), normal: Vec3::new( -d,  d, -d).normalize() },
            VertexData { position: Vec3::new( d,  d, -d), normal: Vec3::new(  d,  d, -d).normalize() },
            VertexData { position: Vec3::new(-d, -d,  d), normal: Vec3::new( 0.0, -d,  0.0).normalize() },
            VertexData { position: Vec3::new( d, -d,  d), normal: Vec3::new(  d, 0.0,  0.0).normalize() },
            VertexData { position: Vec3::new(-d,  d,  d), normal: Vec3::new( 0.0,  d,  0.0).normalize() },
            VertexData { position: Vec3::new( d,  d,  d), normal: Vec3::new(  0.0,  0.0,  d).normalize() },
        ];

        let geometry_vertex_buffer = ctx.new_buffer(
            BufferType::VertexBuffer,
            BufferUsage::Immutable,
            BufferSource::slice(&vertices),
        );

        // Flat shading uses the attributes of the last vertex of a triangle 
        // for every fragment in it
        // By making sure that both triangles for a side of a voxel shares the 
        // same last vertex, the entire side gets the same attributes such as 
        // surface normal
        #[rustfmt::skip]
        let indices = [
            // Back
            0, 2, 1,   2, 3, 1,
            // Front
            4, 5, 7,   6, 4, 7,
            // Right
            1, 3, 5,   3, 7, 5,
            // Left
            4, 6, 0,   6, 2, 0,
            // Top
            7, 3, 6,   3, 2, 6,
            // Bottom
            1, 5, 4,   0, 1, 4,

        ];

        let index_buffer = ctx.new_buffer(
            BufferType::IndexBuffer,
            BufferUsage::Immutable,
            BufferSource::slice(&indices),
        );

        let positions_vertex_buffer = ctx.new_buffer(
            BufferType::VertexBuffer,
            BufferUsage::Stream, // TODO: dynamic?
            BufferSource::empty::<InstanceData>(MAX_INSTANCE_DATA),
        );

        let bindings = Bindings {
            vertex_buffers: vec![geometry_vertex_buffer, positions_vertex_buffer],
            index_buffer,
            images: vec![],
        };

        let pipeline = ctx.new_pipeline(
            &[
                BufferLayout::default(),
                BufferLayout {
                    step_func: VertexStep::PerInstance,
                    ..BufferLayout::default()
                },
            ],
            &[
                VertexAttribute::with_buffer("in_position", VertexFormat::Float3, 0),
                VertexAttribute::with_buffer("in_normal", VertexFormat::Float3, 0),
                VertexAttribute::with_buffer("in_inst_position", VertexFormat::Float3, 1), // TODO: VertexFormat::Int32?
                VertexAttribute::with_buffer("in_inst_color", VertexFormat::Float4, 1),
            ],
            shader,
            PipelineParams {
                depth_test: Comparison::Less,
                depth_write: true,
                cull_face: CullFace::Back,
                ..Default::default()
            },
        );
<<<<<<< HEAD
        // let voxels = bresenham(Voxel::ZERO, Voxel::new(10, 5, 3));

        let terrain_config = TerrainConfig {
            sample_rate: 0.04,
            width: 200,
            height: 20,
            depth: 200,
            max_height: 20.,
        };

=======
>>>>>>> 65170019
        let mut app = Self {
            #[cfg(feature = "egui")]
            egui_mq: egui_miniquad::EguiMq::new(&mut *ctx),
            ctx,
            aspect_ratio: 1.0,
            fov_y_radians: 1.0,
            pipeline,
<<<<<<< HEAD
            prev_t: 0.0,
            frame_times: AllocRingBuffer::new(10),
            terrain_config,
            terrain: generate_terrain(-100, -100, Perlin::new(555), terrain_config),
=======
            prev_update: 0.0,
            prev_draw: 0.0,
            fps_history: AllocRingBuffer::new(256),
            view_fps_graph: false,
            ground: generate_terrain(-50, -50, 200, 20, 200, 0.013, 20.0, Perlin::new(555)),
>>>>>>> 65170019
            cube: (bindings, indices.len() as i32),
            sun_direction: Vec3::new(0.0, 1.0, 0.0),
            sun_color: Vec3::new(0.99, 0.72, 0.075),
            objects: vec![Object::new("tree", tree(0))],
            voxels: vec![],
            keys_down: HashMap::new(),
            mouse_left_down: false,
            mouse_right_down: false,
            mouse_prev_pos: (0.0, 0.0),
            movement: Movement::Flying {
                position: Vec3::ZERO,
                look_h: 0.0,
                look_v: 0.0,
            },
        };
        app.resize_event(window_width, window_height);
        app
    }

    #[cfg(feature = "egui")]
    fn egui_ui(&mut self) {
        use egui::{TopBottomPanel, Window};
        use egui_plot::{Line, Plot, PlotPoints};

        self.egui_mq.run(&mut *self.ctx, |_ctx, egui_ctx| {
            TopBottomPanel::top("top bar").show(egui_ctx, |ui| {
                ui.horizontal(|ui| {
                    ui.menu_button("File", |ui| {
                        if ui.button("Quit").clicked() {
                            unimplemented!("this is ironic");
                        }
                    });
                    ui.menu_button("View", |ui| {
                        ui.checkbox(&mut self.view_fps_graph, "FPS graph");
                        ui.separator();
                        if ui.button("Switch to trackball camera").clicked() {
                            self.movement = Movement::Trackball {
                                down_pos: (0.0, 0.0),
                                matrix: Mat4::IDENTITY,
                            }
                        }
                        if ui.button("Switch to flying camera").clicked() {
                            self.movement = Movement::Flying {
                                position: Vec3::ZERO,
                                look_h: 0.0,
                                look_v: 0.0,
                            };
                        }
                    });
                });
            });

<<<<<<< HEAD
            egui::Window::new("Debug").show(egui_ctx, |ui| {
                ui.add(
                    egui::Slider::new(&mut self.terrain_config.sample_rate, (0.001)..=0.04)
                        .clamp_to_range(true)
                        .logarithmic(true),
                );
                if ui.button("Regenerate Terrain").clicked() {
                    self.terrain =
                        generate_terrain(-100, -100, Perlin::new(555), self.terrain_config)
                }

                ui.label(format!(
                    "Average frame time: {:.2} ms",
                    self.frame_times.iter().sum::<f32>() / self.frame_times.len() as f32
                ));
            });
=======
            Window::new("FPS")
                .collapsible(false)
                .open(&mut self.view_fps_graph)
                .default_height(200.0)
                .default_width(300.0)
                .show(egui_ctx, |ui| {
                    let fps_points: PlotPoints = self
                        .fps_history
                        .iter()
                        .enumerate()
                        .map(|(x, y)| [x as f64, *y as f64])
                        .collect();
                    Plot::new("fps plot")
                        .include_y(0.0)
                        .include_y(60.0)
                        .allow_drag(false)
                        .allow_scroll(false)
                        .show_background(false)
                        .show_x(false)
                        .show(ui, |plot_ui| plot_ui.line(Line::new(fps_points)));
                });
>>>>>>> 65170019
        });

        self.egui_mq.draw(&mut *self.ctx);
    }

    fn draw_ground(&mut self, projection: Mat4, camera: Mat4) {
        self.ctx.buffer_update(
            self.cube.0.vertex_buffers[1],
            BufferSource::slice(&self.ground),
        );
        self.ctx
            .apply_uniforms(UniformsSource::table(&shader::Uniforms {
                proj_matrix: projection,
                model_matrix: camera,
                camera_matrix: camera,
                sun_direction: self.sun_direction,
                sun_color: self.sun_color,
            }));
        self.ctx.draw(0, self.cube.1, self.ground.len() as i32);
    }

    fn draw_objects(&mut self, projection: Mat4, camera: Mat4) {
        for model in self.objects.iter().flat_map(|obj| &obj.models) {
            self.ctx.buffer_update(
                self.cube.0.vertex_buffers[1],
                BufferSource::slice(&model.points),
            );
            self.ctx
                .apply_uniforms(UniformsSource::table(&shader::Uniforms {
                    proj_matrix: projection,
                    model_matrix: camera
                        * Mat4::from_rotation_translation(model.rotation, model.translation),
                    camera_matrix: camera,
                    sun_direction: self.sun_direction,
                    sun_color: self.sun_color,
                }));
            self.ctx.draw(0, self.cube.1, model.points.len() as i32);
        }
    }

    fn draw_voxels(&mut self, projection: Mat4, camera: Mat4) {
        let data: Vec<_> = self
            .voxels
            .iter()
            .copied()
            .map(
                |Voxel {
                     position: Point { x, y, z },
                     color,
                 }| InstanceData {
                    position: Vec3::new(x as f32, y as f32, z as f32),
                    color,
                },
            )
            .collect();
        self.ctx
            .buffer_update(self.cube.0.vertex_buffers[1], BufferSource::slice(&data));
        self.ctx
            .apply_uniforms(UniformsSource::table(&shader::Uniforms {
                proj_matrix: projection,
                model_matrix: camera,
                camera_matrix: camera,
                sun_color: self.sun_color,
                sun_direction: self.sun_direction,
            }));
        self.ctx.draw(0, self.cube.1, data.len() as i32);
    }
}

fn trackball_camera_matrix() -> Mat4 {
    let scale = 50.0;
    Mat4::look_at_rh(
        scale * Vec3::new(0.0, 0.0, 5.0),
        scale * Vec3::ZERO,
        Vec3::Y,
    )
}

fn trackball_control(camera_matrix: Mat4, screen_pos: (f32, f32), prev_pos: (f32, f32)) -> Mat4 {
    let axis = Vec3::new(screen_pos.1 - prev_pos.1, prev_pos.0 - screen_pos.0, 0.0);
    let axis = Mat3::from_mat4(camera_matrix).inverse() * axis;
    arb_rotate(axis, axis.length() / 50.0)
}

fn flying_camera_matrix(position: Vec3, angle_x: f32, angle_y: f32) -> Mat4 {
    Mat4::look_at_rh(
        position,
        position
            + (Mat4::from_quat(
                (Quat::from_rotation_y(angle_y) * Quat::from_rotation_x(angle_x)).normalize(),
            ) * Vec4::Z)
                .truncate(),
        Vec3::Y,
    )
}

impl EventHandler for App {
    fn update(&mut self) {
        let now = date::now();
        let delta = (now - self.prev_update) as f32;
        self.prev_update = now;

        match &mut self.movement {
            Movement::Trackball { .. } => {}
            Movement::Flying {
                position,
                look_h,
                look_v,
            } => {
                let mut movement_vector = Vec4::ZERO;
                if self.keys_down.get(&KeyCode::W).copied().unwrap_or(false) {
                    // forward
                    movement_vector += Vec4::Z;
                }
                if self.keys_down.get(&KeyCode::S).copied().unwrap_or(false) {
                    // backward
                    movement_vector += -Vec4::Z;
                }
                if self.keys_down.get(&KeyCode::A).copied().unwrap_or(false) {
                    // left
                    movement_vector += Vec4::X;
                }
                if self.keys_down.get(&KeyCode::D).copied().unwrap_or(false) {
                    // right
                    movement_vector += -Vec4::X;
                }
                if self.keys_down.get(&KeyCode::R).copied().unwrap_or(false) {
                    movement_vector += Vec4::Y;
                }
                if self.keys_down.get(&KeyCode::F).copied().unwrap_or(false) {
                    movement_vector += -Vec4::Y;
                }
                if movement_vector.length_squared() != 0.0 {
                    let rot_mat = Mat4::from_quat(
                        (Quat::from_rotation_y(*look_h) * Quat::from_rotation_x(*look_v))
                            .normalize(),
                    );
                    *position += (rot_mat * movement_vector.normalize()).truncate() * delta * 10.;
                }
            }
        }
    }

    fn resize_event(&mut self, width: f32, height: f32) {
        self.aspect_ratio = width / height;
        self.fov_y_radians = height / 1000.0;
    }

    fn draw(&mut self) {
        let now = date::now();
        let draw_delta = (now - self.prev_draw) as f32;
        self.prev_draw = now;
        self.fps_history.push(1.0 / draw_delta);

        self.ctx
            .begin_default_pass(PassAction::clear_color(0.1, 0.1, 0.1, 1.0));
        // Beware the pipeline
        self.ctx.apply_pipeline(&self.pipeline);

        let projection =
            Mat4::perspective_rh_gl(self.fov_y_radians, self.aspect_ratio, 0.1, 1000.0);
        let camera = match self.movement {
            Movement::Trackball {
                down_pos: _,
                matrix: trackball_rotation_matrix,
            } => trackball_camera_matrix() * trackball_rotation_matrix,
            Movement::Flying {
                position,
                look_h,
                look_v,
            } => flying_camera_matrix(position, look_v, look_h),
        };

        self.ctx.apply_bindings(&self.cube.0);
<<<<<<< HEAD
        self.ctx
            .apply_uniforms(UniformsSource::table(&shader::Uniforms {
                proj_matrix,
                model_matrix: camera,
            }));
        self.ctx.apply_bindings(&self.cube.0);

        // Draw ground
        self.ctx.buffer_update(
            self.cube.0.vertex_buffers[1],
            BufferSource::slice(&self.terrain.ground),
        );
        self.ctx
            .apply_uniforms(UniformsSource::table(&shader::Uniforms {
                proj_matrix,
                model_matrix: camera,
            }));
        self.ctx
            .draw(0, self.cube.1, self.terrain.ground.len() as i32);

        // Draw spawn point
        let mut spawn_points: Vec<InstanceData> = Vec::new();
        for spawn_point in &self.terrain.spawn_points {
            let position = Vec3::new(
                spawn_point.x as f32,
                spawn_point.y as f32,
                spawn_point.z as f32,
            );
            let voxel = InstanceData::new(position, RED);
            spawn_points.push(voxel);
        }
        self.ctx.buffer_update(
            self.cube.0.vertex_buffers[1],
            BufferSource::slice(&spawn_points),
        );
        self.ctx.draw(0, self.cube.1, spawn_points.len() as i32);

        // Draw objects
        let objects = self.flowers.iter();
        for model in objects.flatten() {
            let instance_data: Vec<_> = model
                .points
                .iter()
                .copied()
                .map(
                    |Voxel {
                         position: Point { x, y, z },
                         color,
                     }| InstanceData {
                        position: Vec3::new(x as f32, y as f32, z as f32),
                        color,
                    },
                )
                .collect();
            self.ctx.buffer_update(
                self.cube.0.vertex_buffers[1],
                BufferSource::slice(&instance_data),
            );
            self.ctx
                .apply_uniforms(UniformsSource::table(&shader::Uniforms {
                    proj_matrix,
                    model_matrix: camera
                        * Mat4::from_rotation_translation(model.rotation, model.translation),
                }));
            self.ctx.draw(0, self.cube.1, model.points.len() as i32);
        }
=======
        // self.draw_ground(projection, camera);
        self.draw_objects(projection, camera);
        self.draw_voxels(projection, camera);
>>>>>>> 65170019

        self.ctx.end_render_pass();

        #[cfg(feature = "egui")]
        self.egui_ui();

        self.ctx.commit_frame();
    }

    fn mouse_motion_event(&mut self, x: f32, y: f32) {
        #[cfg(feature = "egui")]
        self.egui_mq.mouse_motion_event(x, y);

        match &mut self.movement {
            Movement::Trackball {
                down_pos: _,
                matrix,
            } => {
                if self.mouse_left_down {
                    *matrix =
                        trackball_control(trackball_camera_matrix(), (x, y), self.mouse_prev_pos)
                            * *matrix;
                }
            }
            Movement::Flying {
                position: _,
                look_h,
                look_v,
            } => {
                *look_h += (self.mouse_prev_pos.0 - x) / 100.0;
                *look_v -= (self.mouse_prev_pos.1 - y) / 100.0;
            }
        }
        self.mouse_prev_pos = (x, y);
    }

    fn mouse_wheel_event(&mut self, dx: f32, dy: f32) {
        #[cfg(feature = "egui")]
        self.egui_mq.mouse_wheel_event(dx, dy);
    }

    fn mouse_button_down_event(&mut self, mb: miniquad::MouseButton, x: f32, y: f32) {
        #[cfg(feature = "egui")]
        self.egui_mq.mouse_button_down_event(mb, x, y);

        match &mut self.movement {
            Movement::Trackball {
                down_pos,
                matrix: _,
            } => {
                *down_pos = (x, y);
            }
            Movement::Flying { .. } => {}
        }
        match mb {
            miniquad::MouseButton::Left => self.mouse_left_down = true,
            miniquad::MouseButton::Right => self.mouse_right_down = true,
            _ => {}
        }
    }

    fn mouse_button_up_event(&mut self, mb: miniquad::MouseButton, x: f32, y: f32) {
        #[cfg(feature = "egui")]
        self.egui_mq.mouse_button_up_event(mb, x, y);

        match mb {
            miniquad::MouseButton::Left => self.mouse_left_down = false,
            miniquad::MouseButton::Right => self.mouse_right_down = false,
            _ => {}
        }
    }

    fn char_event(&mut self, character: char, _keymods: miniquad::KeyMods, _repeat: bool) {
        #[cfg(feature = "egui")]
        self.egui_mq.char_event(character);
    }

    fn key_down_event(
        &mut self,
        keycode: miniquad::KeyCode,
        keymods: miniquad::KeyMods,
        _repeat: bool,
    ) {
        #[cfg(feature = "egui")]
        self.egui_mq.key_down_event(keycode, keymods);

        self.keys_down.insert(keycode, true);
    }

    fn key_up_event(&mut self, keycode: miniquad::KeyCode, keymods: miniquad::KeyMods) {
        #[cfg(feature = "egui")]
        self.egui_mq.key_up_event(keycode, keymods);

        self.keys_down.insert(keycode, false);
    }
}

fn main() {
    let conf = conf::Conf {
        window_title: "voxel garden".to_string(),
        window_width: 800,
        window_height: 800,
        ..conf::Conf::default()
    };
    miniquad::start(conf, move || Box::new(App::new()));
}

mod shader {
    use glam::Mat4;
    use glam::Vec3;
    use miniquad::ShaderMeta;
    use miniquad::UniformBlockLayout;
    use miniquad::UniformDesc;
    use miniquad::UniformType;

    pub const VERTEX: &str = include_str!("shaders/shader.vert");
    pub const FRAGMENT: &str = include_str!("shaders/shader.frag");

    pub fn meta() -> ShaderMeta {
        ShaderMeta {
            images: vec![],
            uniforms: UniformBlockLayout {
                uniforms: vec![
                    UniformDesc::new("proj_matrix", UniformType::Mat4),
                    UniformDesc::new("model_matrix", UniformType::Mat4),
                    UniformDesc::new("camera_matrix", UniformType::Mat4),
                    UniformDesc::new("sun_direction", UniformType::Float3),
                    UniformDesc::new("sun_color", UniformType::Float3),
                ],
            },
        }
    }

    #[repr(C)]
    pub struct Uniforms {
        pub proj_matrix: Mat4,
        pub model_matrix: Mat4,
        pub camera_matrix: Mat4,
        pub sun_direction: Vec3,
        pub sun_color: Vec3,
    }
}<|MERGE_RESOLUTION|>--- conflicted
+++ resolved
@@ -8,16 +8,12 @@
     CullFace, EventHandler, KeyCode, PassAction, Pipeline, PipelineParams, RenderingBackend,
     ShaderSource, UniformsSource, VertexAttribute, VertexFormat, VertexStep,
 };
-<<<<<<< HEAD
+use models::terrain::GenerationPositions;
 use models::terrain::{generate_terrain, TerrainConfig};
-use models::{flower::flower, terrain::GenerationPositions};
-=======
-use models::terrain::generate_terrain;
 use models::tree::tree;
->>>>>>> 65170019
 use noise::Perlin;
 use ringbuffer::{AllocRingBuffer, RingBuffer as _};
-use utils::{arb_rotate, RED};
+use utils::arb_rotate;
 
 static NEXT_ID: atomic::AtomicU64 = atomic::AtomicU64::new(0);
 
@@ -38,24 +34,20 @@
     pipeline: Pipeline,
     cube: (Bindings, i32),
 
-<<<<<<< HEAD
     frame_times: AllocRingBuffer<f32>,
 
     terrain_config: TerrainConfig,
     terrain: GenerationPositions,
-=======
     prev_update: f64,
     prev_draw: f64,
     fps_history: AllocRingBuffer<f32>,
     view_fps_graph: bool,
 
-    ground: Vec<InstanceData>,
     objects: Vec<Object>,
     voxels: Vec<Voxel>,
 
     sun_direction: Vec3,
     sun_color: Vec3,
->>>>>>> 65170019
 
     keys_down: HashMap<KeyCode, bool>,
     mouse_left_down: bool,
@@ -161,10 +153,10 @@
             BufferSource::slice(&vertices),
         );
 
-        // Flat shading uses the attributes of the last vertex of a triangle 
+        // Flat shading uses the attributes of the last vertex of a triangle
         // for every fragment in it
-        // By making sure that both triangles for a side of a voxel shares the 
-        // same last vertex, the entire side gets the same attributes such as 
+        // By making sure that both triangles for a side of a voxel shares the
+        // same last vertex, the entire side gets the same attributes such as
         // surface normal
         #[rustfmt::skip]
         let indices = [
@@ -223,7 +215,6 @@
                 ..Default::default()
             },
         );
-<<<<<<< HEAD
         // let voxels = bresenham(Voxel::ZERO, Voxel::new(10, 5, 3));
 
         let terrain_config = TerrainConfig {
@@ -234,8 +225,6 @@
             max_height: 20.,
         };
 
-=======
->>>>>>> 65170019
         let mut app = Self {
             #[cfg(feature = "egui")]
             egui_mq: egui_miniquad::EguiMq::new(&mut *ctx),
@@ -243,18 +232,13 @@
             aspect_ratio: 1.0,
             fov_y_radians: 1.0,
             pipeline,
-<<<<<<< HEAD
-            prev_t: 0.0,
             frame_times: AllocRingBuffer::new(10),
             terrain_config,
             terrain: generate_terrain(-100, -100, Perlin::new(555), terrain_config),
-=======
             prev_update: 0.0,
             prev_draw: 0.0,
             fps_history: AllocRingBuffer::new(256),
             view_fps_graph: false,
-            ground: generate_terrain(-50, -50, 200, 20, 200, 0.013, 20.0, Perlin::new(555)),
->>>>>>> 65170019
             cube: (bindings, indices.len() as i32),
             sun_direction: Vec3::new(0.0, 1.0, 0.0),
             sun_color: Vec3::new(0.99, 0.72, 0.075),
@@ -307,7 +291,6 @@
                 });
             });
 
-<<<<<<< HEAD
             egui::Window::new("Debug").show(egui_ctx, |ui| {
                 ui.add(
                     egui::Slider::new(&mut self.terrain_config.sample_rate, (0.001)..=0.04)
@@ -324,7 +307,6 @@
                     self.frame_times.iter().sum::<f32>() / self.frame_times.len() as f32
                 ));
             });
-=======
             Window::new("FPS")
                 .collapsible(false)
                 .open(&mut self.view_fps_graph)
@@ -346,7 +328,6 @@
                         .show_x(false)
                         .show(ui, |plot_ui| plot_ui.line(Line::new(fps_points)));
                 });
->>>>>>> 65170019
         });
 
         self.egui_mq.draw(&mut *self.ctx);
@@ -355,7 +336,7 @@
     fn draw_ground(&mut self, projection: Mat4, camera: Mat4) {
         self.ctx.buffer_update(
             self.cube.0.vertex_buffers[1],
-            BufferSource::slice(&self.ground),
+            BufferSource::slice(&self.terrain.ground),
         );
         self.ctx
             .apply_uniforms(UniformsSource::table(&shader::Uniforms {
@@ -365,7 +346,25 @@
                 sun_direction: self.sun_direction,
                 sun_color: self.sun_color,
             }));
-        self.ctx.draw(0, self.cube.1, self.ground.len() as i32);
+        self.ctx
+            .draw(0, self.cube.1, self.terrain.ground.len() as i32);
+    }
+
+    fn draw_spawn_points(&mut self, projection: Mat4, camera: Mat4) {
+        self.ctx.buffer_update(
+            self.cube.0.vertex_buffers[1],
+            BufferSource::slice(&self.terrain.spawn_points),
+        );
+        self.ctx
+            .apply_uniforms(UniformsSource::table(&shader::Uniforms {
+                proj_matrix: projection,
+                model_matrix: camera,
+                camera_matrix: camera,
+                sun_direction: self.sun_direction,
+                sun_color: self.sun_color,
+            }));
+        self.ctx
+            .draw(0, self.cube.1, self.terrain.spawn_points.len() as i32);
     }
 
     fn draw_objects(&mut self, projection: Mat4, camera: Mat4) {
@@ -521,78 +520,10 @@
         };
 
         self.ctx.apply_bindings(&self.cube.0);
-<<<<<<< HEAD
-        self.ctx
-            .apply_uniforms(UniformsSource::table(&shader::Uniforms {
-                proj_matrix,
-                model_matrix: camera,
-            }));
-        self.ctx.apply_bindings(&self.cube.0);
-
-        // Draw ground
-        self.ctx.buffer_update(
-            self.cube.0.vertex_buffers[1],
-            BufferSource::slice(&self.terrain.ground),
-        );
-        self.ctx
-            .apply_uniforms(UniformsSource::table(&shader::Uniforms {
-                proj_matrix,
-                model_matrix: camera,
-            }));
-        self.ctx
-            .draw(0, self.cube.1, self.terrain.ground.len() as i32);
-
-        // Draw spawn point
-        let mut spawn_points: Vec<InstanceData> = Vec::new();
-        for spawn_point in &self.terrain.spawn_points {
-            let position = Vec3::new(
-                spawn_point.x as f32,
-                spawn_point.y as f32,
-                spawn_point.z as f32,
-            );
-            let voxel = InstanceData::new(position, RED);
-            spawn_points.push(voxel);
-        }
-        self.ctx.buffer_update(
-            self.cube.0.vertex_buffers[1],
-            BufferSource::slice(&spawn_points),
-        );
-        self.ctx.draw(0, self.cube.1, spawn_points.len() as i32);
-
-        // Draw objects
-        let objects = self.flowers.iter();
-        for model in objects.flatten() {
-            let instance_data: Vec<_> = model
-                .points
-                .iter()
-                .copied()
-                .map(
-                    |Voxel {
-                         position: Point { x, y, z },
-                         color,
-                     }| InstanceData {
-                        position: Vec3::new(x as f32, y as f32, z as f32),
-                        color,
-                    },
-                )
-                .collect();
-            self.ctx.buffer_update(
-                self.cube.0.vertex_buffers[1],
-                BufferSource::slice(&instance_data),
-            );
-            self.ctx
-                .apply_uniforms(UniformsSource::table(&shader::Uniforms {
-                    proj_matrix,
-                    model_matrix: camera
-                        * Mat4::from_rotation_translation(model.rotation, model.translation),
-                }));
-            self.ctx.draw(0, self.cube.1, model.points.len() as i32);
-        }
-=======
-        // self.draw_ground(projection, camera);
+        self.draw_ground(projection, camera);
         self.draw_objects(projection, camera);
         self.draw_voxels(projection, camera);
->>>>>>> 65170019
+        self.draw_spawn_points(projection, camera);
 
         self.ctx.end_render_pass();
 
