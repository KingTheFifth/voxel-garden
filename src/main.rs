use std::f32::consts::PI;
use std::time::Instant;

use glam::{I64Vec3, Mat3, Mat4, Vec3, Vec4};
use miniquad::{
    conf, date, window, Bindings, BufferLayout, BufferSource, BufferType, BufferUsage, Comparison,
    CullFace, EventHandler, PassAction, Pipeline, PipelineParams, RenderingBackend, ShaderSource,
    UniformsSource, VertexAttribute, VertexFormat, VertexStep,
};
<<<<<<< HEAD
use models::{flower::flower, primitives::line};

mod models;
mod util;
=======
use models::primitives;
use ringbuffer::{AllocRingBuffer, RingBuffer as _};
use utils::arb_rotate;

mod models;
mod utils;
>>>>>>> f46a4147

pub type Voxel = I64Vec3;

const MAX_VOXELS: usize = 1000;

struct App {
    ctx: Box<dyn RenderingBackend>,
    #[cfg(feature = "egui")]
    egui_mq: egui_miniquad::EguiMq,
    pipeline: Pipeline,
    prev_t: f64,

<<<<<<< HEAD
    rotation_speed: f64,

    flowers: Vec<Vec<(Voxel, Vec4)>>,
    other_voxels: Vec<Voxel>,
=======
    frame_times: AllocRingBuffer<f32>,
    rotation_speed: f64,

    flowers: Vec<Model>,
    voxels: Vec<Voxel>,
>>>>>>> f46a4147
    model: (Bindings, i32),
    // Beware of the pipeline
    mouse_left_down: bool,
    mouse_right_down: bool,
    mouse_downpos: (f32, f32),
    mouse_prevpos: (f32, f32),

    trackball_matrix: Mat4,
}

#[repr(C)]
struct InstanceData {
    position: Vec3,
    color: Vec4,
}

impl App {
    fn new() -> Self {
        let mut ctx: Box<dyn RenderingBackend> = window::new_rendering_backend();
        let shader = ctx
            .new_shader(
                ShaderSource::Glsl {
                    vertex: shader::VERTEX,
                    fragment: shader::FRAGMENT,
                },
                shader::meta(),
            )
            .unwrap();

        let d = 0.5;
        #[rustfmt::skip]
        let vertices = [
            Vec3::new(-d, -d, -d),
            Vec3::new( d, -d, -d),
            Vec3::new(-d,  d, -d),
            Vec3::new( d,  d, -d),
            Vec3::new(-d, -d,  d),
            Vec3::new( d, -d,  d),
            Vec3::new(-d,  d,  d),
            Vec3::new( d,  d,  d),
        ];
        let geometry_vertex_buffer = ctx.new_buffer(
            BufferType::VertexBuffer,
            BufferUsage::Immutable,
            BufferSource::slice(&vertices),
        );
        #[rustfmt::skip]
        let indices = [
            // Back
            0, 2, 1,   1, 2, 3,
            // Front
            4, 5, 7,   4, 7, 6,
            // Right
            1, 3, 5,   5, 3, 7,
            // Left
            4, 6, 0,   0, 6, 2,
            // Top
            7, 3, 6,   6, 3, 2,
            // Bottom
            5, 4, 1,   4, 0, 1,

        ];
        let index_buffer = ctx.new_buffer(
            BufferType::IndexBuffer,
            BufferUsage::Immutable,
            BufferSource::slice(&indices),
        );

        let positions_vertex_buffer = ctx.new_buffer(
            BufferType::VertexBuffer,
            BufferUsage::Stream, // TODO: dynamic?
            BufferSource::empty::<InstanceData>(MAX_VOXELS),
        );

        let bindings = Bindings {
            vertex_buffers: vec![geometry_vertex_buffer, positions_vertex_buffer],
            index_buffer,
            images: vec![],
        };

        let pipeline = ctx.new_pipeline(
            &[
                BufferLayout::default(),
                BufferLayout {
                    step_func: VertexStep::PerInstance,
                    ..BufferLayout::default()
                },
            ],
            &[
                VertexAttribute::with_buffer("in_position", VertexFormat::Float3, 0),
                VertexAttribute::with_buffer("in_inst_position", VertexFormat::Float3, 1), // TODO: VertexFormat::Int32?
                VertexAttribute::with_buffer("in_inst_color", VertexFormat::Float4, 1),
            ],
            shader,
            PipelineParams {
                depth_test: Comparison::Less,
                depth_write: true,
                cull_face: CullFace::Back,
                ..Default::default()
            },
        );
        let voxels = primitives::bresenham(Voxel::ZERO, Voxel::new(10, 5, 3));

        Self {
            #[cfg(feature = "egui")]
            egui_mq: egui_miniquad::EguiMq::new(&mut *ctx),
            ctx,
            pipeline,
            prev_t: 0.0,
<<<<<<< HEAD
            rotation_speed: 1.0,
            model: (bindings, indices.len() as i32),
            flowers: vec![flower(0)],
            other_voxels: line(Voxel::new(0, 0, 0), Voxel::new(10, 5, 4))
                .iter()
                .chain((line(Voxel::new(0, 0, 0), Voxel::new(11, 5, 4))).iter())
                .chain((line(Voxel::new(0, 0, 0), Voxel::new(10, 6, 4))).iter())
                .chain((line(Voxel::new(0, 0, 0), Voxel::new(10, 5, 5))).iter())
                .cloned()
                .collect(),
=======
            frame_times: AllocRingBuffer::new(10),
            rotation_speed: 1.0,
            model: (bindings, indices.len() as i32),
            flowers: Vec::new(),
            voxels,
            mouse_left_down: false,
            mouse_right_down: false,
            mouse_downpos: (0.0, 0.0),
            mouse_prevpos: (0.0, 0.0),
            trackball_matrix: Mat4::IDENTITY,
>>>>>>> f46a4147
        }
    }

    #[cfg(feature = "egui")]
    fn egui_ui(&mut self) {
        self.egui_mq.run(&mut *self.ctx, |_ctx, egui_ctx| {
            egui::TopBottomPanel::top("top bar").show(egui_ctx, |ui| {
                ui.menu_button("File", |ui| {
                    if ui.button("Quit").clicked() {
                        unimplemented!("this is ironic");
                    }
                });
            });

            egui::Window::new("Debug").show(egui_ctx, |ui| {
                // temporary, to show how to change values
                ui.add(
                    egui::Slider::new(&mut self.rotation_speed, (0.1)..=10.0).clamp_to_range(true),
                );
<<<<<<< HEAD
=======

                ui.label(format!(
                    "Average frame time: {:.2} ms",
                    self.frame_times.iter().sum::<f32>() / self.frame_times.len() as f32
                ));
>>>>>>> f46a4147
            });
        });

        self.egui_mq.draw(&mut *self.ctx);
    }

<<<<<<< HEAD
    fn get_voxel_instances(&self) -> Vec<InstanceData> {
        self.flowers
            .iter()
            .flatten()
            .copied()
            .map(|(Voxel { x, y, z }, color)| InstanceData {
                position: Vec3::new(x as f32, y as f32, z as f32),
                color,
            })
            .collect()
    }

    // fn get_debug_points(&self) -> Vec<InstanceData> {
    //     let flowers = self
    //         .flowers
    //         .iter()
    //         .flat_map(|flower| &flower.debug_points)
    //         .map(|(pos, color)| InstanceData {
    //             position: Vec3::new(pos.x as f32, pos.y as f32, pos.z as f32),
    //             color: *color,
    //         });
    //     let tot_other_voxels = self.other_voxels.len();
    //     let other_voxels = self
    //         .other_voxels
    //         .iter()
    //         .enumerate()
    //         .map(|(i, pos)| InstanceData {
    //             position: Vec3::new(pos.x as f32, pos.y as f32, pos.z as f32),
    //             color: Vec4::new((i as f32 / tot_other_voxels as f32), 0.8, 1.0, 1.0),
    //         });

    //     flowers.chain(other_voxels).collect()
    // }
=======
    fn camera_matrix(&mut self) -> Mat4 {
        Mat4::look_at_rh(
            10.0 * Vec3::new(0.0, 0.0, 5.0),
            10.0 * Vec3::ZERO,
            10.0 * Vec3::Y,
        )
    }

    fn trackball_control(&mut self, screen_pos: (f32, f32)) {
        let axis = Vec3::new(
            screen_pos.1 - self.mouse_prevpos.1,
            self.mouse_prevpos.0 - screen_pos.0,
            0.0,
        );
        let axis = Mat3::from_mat4(self.camera_matrix()).inverse() * axis;
        self.trackball_matrix = arb_rotate(axis, axis.length() / 50.0) * self.trackball_matrix;
    }
>>>>>>> f46a4147
}

impl EventHandler for App {
    fn update(&mut self) {}

    fn draw(&mut self) {
        let draw_start = Instant::now();

        let t = date::now();
        let delta = (t - self.prev_t) as f32;
        self.prev_t = t;

        self.ctx
            .begin_default_pass(PassAction::clear_color(0.1, 0.1, 0.1, 1.0));
        // Beware the pipeline
        self.ctx.apply_pipeline(&self.pipeline);

        let proj_matrix = Mat4::perspective_rh_gl(PI / 2.0, 1.0, 0.1, 1000.0);
<<<<<<< HEAD
        let camera = Mat4::look_at_rh(
            Vec3::new(
                20.0 * 2.0 * (t * self.rotation_speed).sin() as f32,
                20.0,
                20.0 * 2.0 * (t * self.rotation_speed).cos() as f32,
            ),
            Vec3::ZERO,
            Vec3::Y,
        );

=======
        let camera = self.camera_matrix() * self.trackball_matrix;
>>>>>>> f46a4147
        self.ctx.apply_bindings(&self.model.0);
        self.ctx
            .apply_uniforms(UniformsSource::table(&shader::Uniforms {
                proj_matrix,
                model_matrix: camera,
            }));
<<<<<<< HEAD
        let voxels = self.get_voxel_instances();
        self.ctx
            .buffer_update(self.model.0.vertex_buffers[1], BufferSource::slice(&voxels));
        self.ctx.draw(0, self.model.1, voxels.len() as i32);
=======
        self.ctx.buffer_update(
            self.model.0.vertex_buffers[1],
            BufferSource::slice(
                &self
                    .voxels
                    .iter()
                    .copied()
                    .map(|Voxel { x, y, z }| InstanceData {
                        position: Vec3::new(x as f32, y as f32, z as f32),
                        color: Vec4::new(1.0, 1.0, 1.0, 1.0),
                    })
                    .collect::<Vec<_>>(),
            ),
        );
        self.ctx.draw(0, self.model.1, self.voxels.len() as i32);
>>>>>>> f46a4147

        self.ctx.end_render_pass();

        #[cfg(feature = "egui")]
        self.egui_ui();

        self.ctx.commit_frame();

        let draw_end = Instant::now();
        self.frame_times
            .push(draw_end.duration_since(draw_start).as_secs_f32() * 1000.0)
    }

    fn mouse_motion_event(&mut self, x: f32, y: f32) {
        #[cfg(feature = "egui")]
        self.egui_mq.mouse_motion_event(x, y);

        if self.mouse_left_down {
            self.trackball_control((x, y));
        }

        self.mouse_prevpos = (x, y);
    }

    fn mouse_wheel_event(&mut self, dx: f32, dy: f32) {
        #[cfg(feature = "egui")]
        self.egui_mq.mouse_wheel_event(dx, dy);
    }

    fn mouse_button_down_event(&mut self, mb: miniquad::MouseButton, x: f32, y: f32) {
        #[cfg(feature = "egui")]
        self.egui_mq.mouse_button_down_event(mb, x, y);

        self.mouse_downpos = (x, y);
        self.mouse_prevpos = (x, y);
        match mb {
            miniquad::MouseButton::Left => self.mouse_left_down = true,
            miniquad::MouseButton::Right => self.mouse_right_down = true,
            _ => {}
        }
    }

    fn mouse_button_up_event(&mut self, mb: miniquad::MouseButton, x: f32, y: f32) {
        #[cfg(feature = "egui")]
        self.egui_mq.mouse_button_up_event(mb, x, y);

        match mb {
            miniquad::MouseButton::Left => self.mouse_left_down = false,
            miniquad::MouseButton::Right => self.mouse_right_down = false,
            _ => {}
        }
    }

    fn char_event(&mut self, character: char, _keymods: miniquad::KeyMods, _repeat: bool) {
        #[cfg(feature = "egui")]
        self.egui_mq.char_event(character);
    }

    fn key_down_event(
        &mut self,
        keycode: miniquad::KeyCode,
        keymods: miniquad::KeyMods,
        _repeat: bool,
    ) {
        #[cfg(feature = "egui")]
        self.egui_mq.key_down_event(keycode, keymods);
    }

    fn key_up_event(&mut self, keycode: miniquad::KeyCode, keymods: miniquad::KeyMods) {
        #[cfg(feature = "egui")]
        self.egui_mq.key_up_event(keycode, keymods);
    }

    fn mouse_motion_event(&mut self, x: f32, y: f32) {
        #[cfg(feature = "egui")]
        self.egui_mq.mouse_motion_event(x, y);
    }

    fn mouse_wheel_event(&mut self, dx: f32, dy: f32) {
        #[cfg(feature = "egui")]
        self.egui_mq.mouse_wheel_event(dx, dy);
    }

    fn mouse_button_down_event(&mut self, mb: miniquad::MouseButton, x: f32, y: f32) {
        #[cfg(feature = "egui")]
        self.egui_mq.mouse_button_down_event(mb, x, y);
    }

    fn mouse_button_up_event(&mut self, mb: miniquad::MouseButton, x: f32, y: f32) {
        #[cfg(feature = "egui")]
        self.egui_mq.mouse_button_up_event(mb, x, y);
    }

    fn char_event(&mut self, character: char, _keymods: miniquad::KeyMods, _repeat: bool) {
        #[cfg(feature = "egui")]
        self.egui_mq.char_event(character);
    }

    fn key_down_event(
        &mut self,
        keycode: miniquad::KeyCode,
        keymods: miniquad::KeyMods,
        _repeat: bool,
    ) {
        #[cfg(feature = "egui")]
        self.egui_mq.key_down_event(keycode, keymods);
    }

    fn key_up_event(&mut self, keycode: miniquad::KeyCode, keymods: miniquad::KeyMods) {
        #[cfg(feature = "egui")]
        self.egui_mq.key_up_event(keycode, keymods);
    }
}

fn main() {
    let conf = conf::Conf {
        window_title: "voxel garden".to_string(),
        window_width: 800,
        window_height: 800,
        ..conf::Conf::default()
    };
    miniquad::start(conf, move || Box::new(App::new()));
}

mod shader {
    use glam::Mat4;
    use miniquad::ShaderMeta;
    use miniquad::UniformBlockLayout;
    use miniquad::UniformDesc;
    use miniquad::UniformType;

    pub const VERTEX: &str = include_str!("shaders/shader.vert");
    pub const FRAGMENT: &str = include_str!("shaders/shader.frag");

    pub fn meta() -> ShaderMeta {
        ShaderMeta {
            images: vec![],
            uniforms: UniformBlockLayout {
                uniforms: vec![
                    UniformDesc::new("proj_matrix", UniformType::Mat4),
                    UniformDesc::new("model_matrix", UniformType::Mat4),
                ],
            },
        }
    }

    #[repr(C)]
    pub struct Uniforms {
        pub proj_matrix: Mat4,
        pub model_matrix: Mat4,
    }
}<|MERGE_RESOLUTION|>--- conflicted
+++ resolved
@@ -7,20 +7,14 @@
     CullFace, EventHandler, PassAction, Pipeline, PipelineParams, RenderingBackend, ShaderSource,
     UniformsSource, VertexAttribute, VertexFormat, VertexStep,
 };
-<<<<<<< HEAD
-use models::{flower::flower, primitives::line};
-
-mod models;
-mod util;
-=======
-use models::primitives;
+use models::{flower::flower, primitives::bresenham};
 use ringbuffer::{AllocRingBuffer, RingBuffer as _};
 use utils::arb_rotate;
 
 mod models;
 mod utils;
->>>>>>> f46a4147
-
+
+pub type Color = Vec4;
 pub type Voxel = I64Vec3;
 
 const MAX_VOXELS: usize = 1000;
@@ -32,18 +26,11 @@
     pipeline: Pipeline,
     prev_t: f64,
 
-<<<<<<< HEAD
-    rotation_speed: f64,
-
-    flowers: Vec<Vec<(Voxel, Vec4)>>,
-    other_voxels: Vec<Voxel>,
-=======
     frame_times: AllocRingBuffer<f32>,
     rotation_speed: f64,
 
-    flowers: Vec<Model>,
+    flowers: Vec<Vec<(Voxel, Vec4)>>,
     voxels: Vec<Voxel>,
->>>>>>> f46a4147
     model: (Bindings, i32),
     // Beware of the pipeline
     mouse_left_down: bool,
@@ -145,7 +132,7 @@
                 ..Default::default()
             },
         );
-        let voxels = primitives::bresenham(Voxel::ZERO, Voxel::new(10, 5, 3));
+        let voxels = bresenham(Voxel::ZERO, Voxel::new(10, 5, 3));
 
         Self {
             #[cfg(feature = "egui")]
@@ -153,29 +140,16 @@
             ctx,
             pipeline,
             prev_t: 0.0,
-<<<<<<< HEAD
+            frame_times: AllocRingBuffer::new(10),
             rotation_speed: 1.0,
             model: (bindings, indices.len() as i32),
             flowers: vec![flower(0)],
-            other_voxels: line(Voxel::new(0, 0, 0), Voxel::new(10, 5, 4))
-                .iter()
-                .chain((line(Voxel::new(0, 0, 0), Voxel::new(11, 5, 4))).iter())
-                .chain((line(Voxel::new(0, 0, 0), Voxel::new(10, 6, 4))).iter())
-                .chain((line(Voxel::new(0, 0, 0), Voxel::new(10, 5, 5))).iter())
-                .cloned()
-                .collect(),
-=======
-            frame_times: AllocRingBuffer::new(10),
-            rotation_speed: 1.0,
-            model: (bindings, indices.len() as i32),
-            flowers: Vec::new(),
             voxels,
             mouse_left_down: false,
             mouse_right_down: false,
             mouse_downpos: (0.0, 0.0),
             mouse_prevpos: (0.0, 0.0),
             trackball_matrix: Mat4::IDENTITY,
->>>>>>> f46a4147
         }
     }
 
@@ -195,21 +169,17 @@
                 ui.add(
                     egui::Slider::new(&mut self.rotation_speed, (0.1)..=10.0).clamp_to_range(true),
                 );
-<<<<<<< HEAD
-=======
 
                 ui.label(format!(
                     "Average frame time: {:.2} ms",
                     self.frame_times.iter().sum::<f32>() / self.frame_times.len() as f32
                 ));
->>>>>>> f46a4147
             });
         });
 
         self.egui_mq.draw(&mut *self.ctx);
     }
 
-<<<<<<< HEAD
     fn get_voxel_instances(&self) -> Vec<InstanceData> {
         self.flowers
             .iter()
@@ -243,7 +213,7 @@
 
     //     flowers.chain(other_voxels).collect()
     // }
-=======
+
     fn camera_matrix(&mut self) -> Mat4 {
         Mat4::look_at_rh(
             10.0 * Vec3::new(0.0, 0.0, 5.0),
@@ -261,7 +231,6 @@
         let axis = Mat3::from_mat4(self.camera_matrix()).inverse() * axis;
         self.trackball_matrix = arb_rotate(axis, axis.length() / 50.0) * self.trackball_matrix;
     }
->>>>>>> f46a4147
 }
 
 impl EventHandler for App {
@@ -280,48 +249,31 @@
         self.ctx.apply_pipeline(&self.pipeline);
 
         let proj_matrix = Mat4::perspective_rh_gl(PI / 2.0, 1.0, 0.1, 1000.0);
-<<<<<<< HEAD
-        let camera = Mat4::look_at_rh(
-            Vec3::new(
-                20.0 * 2.0 * (t * self.rotation_speed).sin() as f32,
-                20.0,
-                20.0 * 2.0 * (t * self.rotation_speed).cos() as f32,
-            ),
-            Vec3::ZERO,
-            Vec3::Y,
-        );
-
-=======
         let camera = self.camera_matrix() * self.trackball_matrix;
->>>>>>> f46a4147
         self.ctx.apply_bindings(&self.model.0);
         self.ctx
             .apply_uniforms(UniformsSource::table(&shader::Uniforms {
                 proj_matrix,
                 model_matrix: camera,
             }));
-<<<<<<< HEAD
-        let voxels = self.get_voxel_instances();
+        let mut voxels = Vec::new();
+        voxels.extend(self.get_voxel_instances());
+        voxels.extend(
+            self.voxels
+                .iter()
+                .copied()
+                .map(|Voxel { x, y, z }| InstanceData {
+                    position: Vec3::new(x as f32, y as f32, z as f32),
+                    color: Vec4::new(1.0, 1.0, 1.0, 1.0),
+                }),
+        );
+
         self.ctx
             .buffer_update(self.model.0.vertex_buffers[1], BufferSource::slice(&voxels));
         self.ctx.draw(0, self.model.1, voxels.len() as i32);
-=======
-        self.ctx.buffer_update(
-            self.model.0.vertex_buffers[1],
-            BufferSource::slice(
-                &self
-                    .voxels
-                    .iter()
-                    .copied()
-                    .map(|Voxel { x, y, z }| InstanceData {
-                        position: Vec3::new(x as f32, y as f32, z as f32),
-                        color: Vec4::new(1.0, 1.0, 1.0, 1.0),
-                    })
-                    .collect::<Vec<_>>(),
-            ),
-        );
+        self.ctx
+            .buffer_update(self.model.0.vertex_buffers[1], BufferSource::slice(&voxels));
         self.ctx.draw(0, self.model.1, self.voxels.len() as i32);
->>>>>>> f46a4147
 
         self.ctx.end_render_pass();
 
@@ -373,46 +325,6 @@
             miniquad::MouseButton::Right => self.mouse_right_down = false,
             _ => {}
         }
-    }
-
-    fn char_event(&mut self, character: char, _keymods: miniquad::KeyMods, _repeat: bool) {
-        #[cfg(feature = "egui")]
-        self.egui_mq.char_event(character);
-    }
-
-    fn key_down_event(
-        &mut self,
-        keycode: miniquad::KeyCode,
-        keymods: miniquad::KeyMods,
-        _repeat: bool,
-    ) {
-        #[cfg(feature = "egui")]
-        self.egui_mq.key_down_event(keycode, keymods);
-    }
-
-    fn key_up_event(&mut self, keycode: miniquad::KeyCode, keymods: miniquad::KeyMods) {
-        #[cfg(feature = "egui")]
-        self.egui_mq.key_up_event(keycode, keymods);
-    }
-
-    fn mouse_motion_event(&mut self, x: f32, y: f32) {
-        #[cfg(feature = "egui")]
-        self.egui_mq.mouse_motion_event(x, y);
-    }
-
-    fn mouse_wheel_event(&mut self, dx: f32, dy: f32) {
-        #[cfg(feature = "egui")]
-        self.egui_mq.mouse_wheel_event(dx, dy);
-    }
-
-    fn mouse_button_down_event(&mut self, mb: miniquad::MouseButton, x: f32, y: f32) {
-        #[cfg(feature = "egui")]
-        self.egui_mq.mouse_button_down_event(mb, x, y);
-    }
-
-    fn mouse_button_up_event(&mut self, mb: miniquad::MouseButton, x: f32, y: f32) {
-        #[cfg(feature = "egui")]
-        self.egui_mq.mouse_button_up_event(mb, x, y);
     }
 
     fn char_event(&mut self, character: char, _keymods: miniquad::KeyMods, _repeat: bool) {
