use std::f32::consts::PI;

use glam::{I64Vec3, Mat3, Mat4, Vec3, Vec4};
use miniquad::{
    conf, date, window, Bindings, BufferLayout, BufferSource, BufferType, BufferUsage, Comparison,
    CullFace, EventHandler, PassAction, Pipeline, PipelineParams, RenderingBackend, ShaderSource,
    UniformsSource, VertexAttribute, VertexFormat, VertexStep,
};
<<<<<<< HEAD
use models::primitives;
=======
use utils::arb_rotate;
>>>>>>> e18704a3

mod models;
mod utils;

type Voxel = I64Vec3;
type Model = Vec<Voxel>;

const MAX_VOXELS: usize = 1000;

struct App {
    ctx: Box<dyn RenderingBackend>,
    #[cfg(feature = "egui")]
    egui_mq: egui_miniquad::EguiMq,
    pipeline: Pipeline,
    prev_t: f64,

    rotation_speed: f64,

    flowers: Vec<Model>,
    voxels: Vec<Voxel>,
    model: (Bindings, i32),
    // Beware of the pipeline
    mouse_left_down: bool,
    mouse_right_down: bool,
    mouse_downpos: (f32, f32),
    mouse_prevpos: (f32, f32),

    trackball_matrix: Mat4,
}

#[repr(C)]
struct InstanceData {
    position: Vec3,
    color: Vec4,
}

impl App {
    fn new() -> Self {
        let mut ctx: Box<dyn RenderingBackend> = window::new_rendering_backend();
        let shader = ctx
            .new_shader(
                ShaderSource::Glsl {
                    vertex: shader::VERTEX,
                    fragment: shader::FRAGMENT,
                },
                shader::meta(),
            )
            .unwrap();

        let d = 0.5;
        #[rustfmt::skip]
        let vertices = [
            Vec3::new(-d, -d, -d),
            Vec3::new( d, -d, -d),
            Vec3::new(-d,  d, -d),
            Vec3::new( d,  d, -d),
            Vec3::new(-d, -d,  d),
            Vec3::new( d, -d,  d),
            Vec3::new(-d,  d,  d),
            Vec3::new( d,  d,  d),
        ];
        let geometry_vertex_buffer = ctx.new_buffer(
            BufferType::VertexBuffer,
            BufferUsage::Immutable,
            BufferSource::slice(&vertices),
        );
        #[rustfmt::skip]
        let indices = [
            // Back
            0, 2, 1,   1, 2, 3,
            // Front
            4, 5, 7,   4, 7, 6,
            // Right
            1, 3, 5,   5, 3, 7,
            // Left
            4, 6, 0,   0, 6, 2,
            // Top
            7, 3, 6,   6, 3, 2,
            // Bottom
            5, 4, 1,   4, 0, 1,

        ];
        let index_buffer = ctx.new_buffer(
            BufferType::IndexBuffer,
            BufferUsage::Immutable,
            BufferSource::slice(&indices),
        );

        let positions_vertex_buffer = ctx.new_buffer(
            BufferType::VertexBuffer,
            BufferUsage::Stream, // TODO: dynamic?
            BufferSource::empty::<InstanceData>(MAX_VOXELS),
        );

        let bindings = Bindings {
            vertex_buffers: vec![geometry_vertex_buffer, positions_vertex_buffer],
            index_buffer,
            images: vec![],
        };

        let pipeline = ctx.new_pipeline(
            &[
                BufferLayout::default(),
                BufferLayout {
                    step_func: VertexStep::PerInstance,
                    ..BufferLayout::default()
                },
            ],
            &[
                VertexAttribute::with_buffer("in_position", VertexFormat::Float3, 0),
                VertexAttribute::with_buffer("in_inst_position", VertexFormat::Float3, 1), // TODO: VertexFormat::Int32?
                VertexAttribute::with_buffer("in_inst_color", VertexFormat::Float4, 1),
            ],
            shader,
            PipelineParams {
                depth_test: Comparison::Less,
                depth_write: true,
                cull_face: CullFace::Back,
                ..Default::default()
            },
        );
        let voxels = primitives::bresenham(Voxel::ZERO, Voxel::new(10, 5, 3));
        dbg!(&voxels);

        Self {
            #[cfg(feature = "egui")]
            egui_mq: egui_miniquad::EguiMq::new(&mut *ctx),
            ctx,
            pipeline,
            prev_t: 0.0,
            rotation_speed: 1.0,
            model: (bindings, indices.len() as i32),
            flowers: Vec::new(),
<<<<<<< HEAD
            voxels,
=======
            mouse_left_down: false,
            mouse_right_down: false,
            mouse_downpos: (0.0, 0.0),
            mouse_prevpos: (0.0, 0.0),
            trackball_matrix: Mat4::IDENTITY,
>>>>>>> e18704a3
        }
    }

    #[cfg(feature = "egui")]
    fn egui_ui(&mut self) {
        self.egui_mq.run(&mut *self.ctx, |_ctx, egui_ctx| {
            egui::TopBottomPanel::top("top bar").show(egui_ctx, |ui| {
                ui.menu_button("File", |ui| {
                    if ui.button("Quit").clicked() {
                        unimplemented!("this is ironic");
                    }
                });
            });

            egui::Window::new("Debug").show(egui_ctx, |ui| {
                // temporary, to show how to change values
                ui.add(
                    egui::Slider::new(&mut self.rotation_speed, (0.1)..=10.0).clamp_to_range(true),
                );
            });
        });

        self.egui_mq.draw(&mut *self.ctx);
    }

    fn camera_matrix(&mut self) -> Mat4 {
        Mat4::look_at_rh(
            Vec3::new(0.0, 0.0, 5.0),
            Vec3::ZERO,
            Vec3::Y,
        )
    }

    fn trackball_control(&mut self, screen_pos: (f32, f32)) {
        let axis = Vec3::new(
            screen_pos.1 - self.mouse_prevpos.1,
            self.mouse_prevpos.0 - screen_pos.0,
            0.0,
        );
        let axis = Mat3::from_mat4(self.camera_matrix()).inverse() * axis;
        self.trackball_matrix = arb_rotate(axis, axis.length() / 50.0) * self.trackball_matrix;
    }
}

impl EventHandler for App {
    fn update(&mut self) {}

    fn draw(&mut self) {
        let t = date::now();
        let delta = (t - self.prev_t) as f32;
        self.prev_t = t;

        self.ctx
            .begin_default_pass(PassAction::clear_color(0.1, 0.1, 0.1, 1.0));
        // Beware the pipeline
        self.ctx.apply_pipeline(&self.pipeline);

<<<<<<< HEAD
        let proj_matrix = Mat4::perspective_rh_gl(PI / 2.0, 1.0, 0.1, 1000.0);
        let camera = Mat4::look_at_rh(
            Vec3::new(
                10.0 * 2.0 * (t * self.rotation_speed).sin() as f32,
                10.0 * ((t * self.rotation_speed) / 2.0).sin() as f32,
                10.0 * 2.0 * (t * self.rotation_speed).cos() as f32,
            ),
            Vec3::ZERO,
            Vec3::Y,
        );

=======
        let proj_matrix = Mat4::perspective_rh_gl(PI / 2.0, 1.0, 0.1, 10.0);
        let camera = self.camera_matrix() * self.trackball_matrix;
>>>>>>> e18704a3
        self.ctx.apply_bindings(&self.model.0);
        self.ctx
            .apply_uniforms(UniformsSource::table(&shader::Uniforms {
                proj_matrix,
                model_matrix: camera,
            }));
        self.ctx.buffer_update(
            self.model.0.vertex_buffers[1],
            BufferSource::slice(
                &self
                    .voxels
                    .iter()
                    .copied()
                    .map(|Voxel { x, y, z }| InstanceData {
                        position: Vec3::new(x as f32, y as f32, z as f32),
                        color: Vec4::new(1.0, 1.0, 1.0, 1.0),
                    })
                    .collect::<Vec<_>>(),
            ),
        );
        self.ctx.draw(0, self.model.1, self.voxels.len() as i32);

        self.ctx.end_render_pass();

        #[cfg(feature = "egui")]
        self.egui_ui();

        self.ctx.commit_frame();
    }

    fn mouse_motion_event(&mut self, x: f32, y: f32) {
        #[cfg(feature = "egui")]
        self.egui_mq.mouse_motion_event(x, y);

        if self.mouse_left_down {
            self.trackball_control((x, y));
        }

        self.mouse_prevpos = (x, y);
    }

    fn mouse_wheel_event(&mut self, dx: f32, dy: f32) {
        #[cfg(feature = "egui")]
        self.egui_mq.mouse_wheel_event(dx, dy);
    }

    fn mouse_button_down_event(&mut self, mb: miniquad::MouseButton, x: f32, y: f32) {
        #[cfg(feature = "egui")]
        self.egui_mq.mouse_button_down_event(mb, x, y);

        self.mouse_downpos = (x, y);
        self.mouse_prevpos = (x, y);
        match mb {
            miniquad::MouseButton::Left => self.mouse_left_down = true,
            miniquad::MouseButton::Right => self.mouse_right_down = true,
            _ => {}
        }
    }

    fn mouse_button_up_event(&mut self, mb: miniquad::MouseButton, x: f32, y: f32) {
        #[cfg(feature = "egui")]
        self.egui_mq.mouse_button_up_event(mb, x, y);

        match mb {
            miniquad::MouseButton::Left => self.mouse_left_down = false,
            miniquad::MouseButton::Right => self.mouse_right_down = false,
            _ => {}
        }
    }

    fn char_event(&mut self, character: char, _keymods: miniquad::KeyMods, _repeat: bool) {
        #[cfg(feature = "egui")]
        self.egui_mq.char_event(character);
    }

    fn key_down_event(
        &mut self,
        keycode: miniquad::KeyCode,
        keymods: miniquad::KeyMods,
        _repeat: bool,
    ) {
        #[cfg(feature = "egui")]
        self.egui_mq.key_down_event(keycode, keymods);
    }

    fn key_up_event(&mut self, keycode: miniquad::KeyCode, keymods: miniquad::KeyMods) {
        #[cfg(feature = "egui")]
        self.egui_mq.key_up_event(keycode, keymods);
    }
}

fn main() {
    let conf = conf::Conf {
        window_title: "voxel garden".to_string(),
        window_width: 800,
        window_height: 800,
        ..conf::Conf::default()
    };
    miniquad::start(conf, move || Box::new(App::new()));
}

mod shader {
    use glam::Mat4;
    use miniquad::ShaderMeta;
    use miniquad::UniformBlockLayout;
    use miniquad::UniformDesc;
    use miniquad::UniformType;

    pub const VERTEX: &str = include_str!("shaders/shader.vert");
    pub const FRAGMENT: &str = include_str!("shaders/shader.frag");

    pub fn meta() -> ShaderMeta {
        ShaderMeta {
            images: vec![],
            uniforms: UniformBlockLayout {
                uniforms: vec![
                    UniformDesc::new("proj_matrix", UniformType::Mat4),
                    UniformDesc::new("model_matrix", UniformType::Mat4),
                ],
            },
        }
    }

    #[repr(C)]
    pub struct Uniforms {
        pub proj_matrix: Mat4,
        pub model_matrix: Mat4,
    }
}<|MERGE_RESOLUTION|>--- conflicted
+++ resolved
@@ -6,11 +6,8 @@
     CullFace, EventHandler, PassAction, Pipeline, PipelineParams, RenderingBackend, ShaderSource,
     UniformsSource, VertexAttribute, VertexFormat, VertexStep,
 };
-<<<<<<< HEAD
 use models::primitives;
-=======
 use utils::arb_rotate;
->>>>>>> e18704a3
 
 mod models;
 mod utils;
@@ -133,7 +130,6 @@
             },
         );
         let voxels = primitives::bresenham(Voxel::ZERO, Voxel::new(10, 5, 3));
-        dbg!(&voxels);
 
         Self {
             #[cfg(feature = "egui")]
@@ -144,15 +140,12 @@
             rotation_speed: 1.0,
             model: (bindings, indices.len() as i32),
             flowers: Vec::new(),
-<<<<<<< HEAD
             voxels,
-=======
             mouse_left_down: false,
             mouse_right_down: false,
             mouse_downpos: (0.0, 0.0),
             mouse_prevpos: (0.0, 0.0),
             trackball_matrix: Mat4::IDENTITY,
->>>>>>> e18704a3
         }
     }
 
@@ -180,9 +173,9 @@
 
     fn camera_matrix(&mut self) -> Mat4 {
         Mat4::look_at_rh(
-            Vec3::new(0.0, 0.0, 5.0),
-            Vec3::ZERO,
-            Vec3::Y,
+            10.0 * Vec3::new(0.0, 0.0, 5.0),
+            10.0 * Vec3::ZERO,
+            10.0 * Vec3::Y,
         )
     }
 
@@ -210,22 +203,8 @@
         // Beware the pipeline
         self.ctx.apply_pipeline(&self.pipeline);
 
-<<<<<<< HEAD
         let proj_matrix = Mat4::perspective_rh_gl(PI / 2.0, 1.0, 0.1, 1000.0);
-        let camera = Mat4::look_at_rh(
-            Vec3::new(
-                10.0 * 2.0 * (t * self.rotation_speed).sin() as f32,
-                10.0 * ((t * self.rotation_speed) / 2.0).sin() as f32,
-                10.0 * 2.0 * (t * self.rotation_speed).cos() as f32,
-            ),
-            Vec3::ZERO,
-            Vec3::Y,
-        );
-
-=======
-        let proj_matrix = Mat4::perspective_rh_gl(PI / 2.0, 1.0, 0.1, 10.0);
         let camera = self.camera_matrix() * self.trackball_matrix;
->>>>>>> e18704a3
         self.ctx.apply_bindings(&self.model.0);
         self.ctx
             .apply_uniforms(UniformsSource::table(&shader::Uniforms {
