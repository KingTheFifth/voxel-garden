use std::mem::size_of;
use std::{collections::HashMap, f32::consts::PI};

use glam::{IVec2, IVec3, Mat4, Quat, Vec3, Vec4};
use miniquad::{
    conf, date, window, Bindings, BufferLayout, BufferSource, BufferType, BufferUsage, Comparison,
    CullFace, EventHandler, KeyCode, PassAction, Pipeline, PipelineParams, RenderingBackend,
    ShaderSource, UniformsSource, VertexAttribute, VertexFormat, VertexStep,
};
use models::terrain::{generate_terrain, GenerationPositions, TerrainConfig};
use noise::Perlin;
use ringbuffer::{AllocRingBuffer, RingBuffer as _};

use crate::camera::{trackball_control, Movement};

mod camera;
mod models;
mod utils;

type Point = IVec3;
type Color = Vec4;

const MAX_INSTANCE_DATA: usize = size_of::<InstanceData>() * 100_000;

struct App {
    ctx: Box<dyn RenderingBackend>,
    aspect_ratio: f32,
    fov_y_radians: f32,
    #[cfg(feature = "egui")]
    egui_mq: egui_miniquad::EguiMq,
    pipeline: Pipeline,
    cube: (Bindings, i32),

    frame_times: AllocRingBuffer<f32>,

    prev_update: f64,
    prev_draw: f64,
    fps_history: AllocRingBuffer<f32>,
    view_fps_graph: bool,

    // This is per-chunk
    terrain_config: TerrainConfig,
    terrain: HashMap<IVec2, GenerationPositions>,
    voxels: Vec<Voxel>,

    sun_direction: Vec3,
    sun_color: Vec3,

    keys_down: HashMap<KeyCode, bool>,
    mouse_left_down: bool,
    mouse_right_down: bool,
    mouse_prev_pos: (f32, f32),
    movement: Movement,
}

#[derive(Clone, Copy, Debug)]
struct Voxel {
    position: Point,
    color: Color,
}

#[repr(C)]
struct VertexData {
    position: Vec3,
    normal: Vec3,
}

#[repr(C)]
#[derive(Clone, Copy)]
struct InstanceData {
    position: Vec3,
    color: Vec4,
}

impl InstanceData {
    fn new(position: Vec3, color: Vec4) -> InstanceData {
        InstanceData { position, color }
    }
}

impl App {
    fn new() -> Self {
        let mut ctx: Box<dyn RenderingBackend> = window::new_rendering_backend();
        let (window_width, window_height) = window::screen_size();
        let shader = ctx
            .new_shader(
                ShaderSource::Glsl {
                    vertex: shader::VERTEX,
                    fragment: shader::FRAGMENT,
                },
                shader::meta(),
            )
            .unwrap();

        let d = 0.5;
        #[rustfmt::skip]
        let vertices = [
            VertexData { position: Vec3::new(-d, -d, -d), normal: Vec3::new( -d, 0.0, 0.0).normalize() },
            VertexData { position: Vec3::new( d, -d, -d), normal: Vec3::new(  0.0, 0.0, -d).normalize() },
            VertexData { position: Vec3::new(-d,  d, -d), normal: Vec3::new( -d,  d, -d).normalize() },
            VertexData { position: Vec3::new( d,  d, -d), normal: Vec3::new(  d,  d, -d).normalize() },
            VertexData { position: Vec3::new(-d, -d,  d), normal: Vec3::new( 0.0, -d,  0.0).normalize() },
            VertexData { position: Vec3::new( d, -d,  d), normal: Vec3::new(  d, 0.0,  0.0).normalize() },
            VertexData { position: Vec3::new(-d,  d,  d), normal: Vec3::new( 0.0,  d,  0.0).normalize() },
            VertexData { position: Vec3::new( d,  d,  d), normal: Vec3::new(  0.0,  0.0,  d).normalize() },
        ];

        let geometry_vertex_buffer = ctx.new_buffer(
            BufferType::VertexBuffer,
            BufferUsage::Immutable,
            BufferSource::slice(&vertices),
        );

        // Flat shading uses the attributes of the last vertex of a triangle
        // for every fragment in it
        // By making sure that both triangles for a side of a voxel shares the
        // same last vertex, the entire side gets the same attributes such as
        // surface normal
        #[rustfmt::skip]
        let indices = [
            // Back
            0, 2, 1,   2, 3, 1,
            // Front
            4, 5, 7,   6, 4, 7,
            // Right
            1, 3, 5,   3, 7, 5,
            // Left
            4, 6, 0,   6, 2, 0,
            // Top
            7, 3, 6,   3, 2, 6,
            // Bottom
            1, 5, 4,   0, 1, 4,

        ];

        let index_buffer = ctx.new_buffer(
            BufferType::IndexBuffer,
            BufferUsage::Immutable,
            BufferSource::slice(&indices),
        );

        let positions_vertex_buffer = ctx.new_buffer(
            BufferType::VertexBuffer,
            BufferUsage::Stream, // TODO: dynamic?
            BufferSource::empty::<InstanceData>(MAX_INSTANCE_DATA),
        );

        let bindings = Bindings {
            vertex_buffers: vec![geometry_vertex_buffer, positions_vertex_buffer],
            index_buffer,
            images: vec![],
        };

        let pipeline = ctx.new_pipeline(
            &[
                BufferLayout::default(),
                BufferLayout {
                    step_func: VertexStep::PerInstance,
                    ..BufferLayout::default()
                },
            ],
            &[
                VertexAttribute::with_buffer("in_position", VertexFormat::Float3, 0),
                VertexAttribute::with_buffer("in_normal", VertexFormat::Float3, 0),
                VertexAttribute::with_buffer("in_inst_position", VertexFormat::Float3, 1), // TODO: VertexFormat::Int32?
                VertexAttribute::with_buffer("in_inst_color", VertexFormat::Float4, 1),
            ],
            shader,
            PipelineParams {
                depth_test: Comparison::Less,
                depth_write: true,
                cull_face: CullFace::Back,
                ..Default::default()
            },
        );
        // let voxels = bresenham(Voxel::ZERO, Voxel::new(10, 5, 3));

        let terrain_config = TerrainConfig {
            sample_rate: 0.04,
            width: 8,
            height: 20,
            depth: 8,
            max_height: 20.,
            noise: Perlin::new(555),
        };

        let mut app = Self {
            #[cfg(feature = "egui")]
            egui_mq: egui_miniquad::EguiMq::new(&mut *ctx),
            ctx,
            aspect_ratio: 1.0,
            fov_y_radians: 1.0,
            pipeline,
            frame_times: AllocRingBuffer::new(10),
            terrain_config,
            prev_update: 0.0,
            prev_draw: 0.0,
            fps_history: AllocRingBuffer::new(256),
            view_fps_graph: false,
            terrain: HashMap::new(),
            cube: (bindings, indices.len() as i32),
            sun_direction: Vec3::new(0.0, 1.0, 0.0),
            sun_color: Vec3::new(0.99, 0.72, 0.075),
            voxels: vec![],
            keys_down: HashMap::new(),
            mouse_left_down: false,
            mouse_right_down: false,
            mouse_prev_pos: (0.0, 0.0),
            movement: Movement::OnGround {
                position: Vec3::ZERO,
                velocity: Vec3::ZERO,
                look_h: 0.0,
                look_v: 0.0,
            },
            // movement: Movement::Trackball {
            //     down_pos: (0.0, 0.0),
            //     matrix: Mat4::IDENTITY,
            // },
        };
        app.resize_event(window_width, window_height);
        app
    }

    #[cfg(feature = "egui")]
    fn egui_ui(&mut self) {
        use egui::{TopBottomPanel, Window};
        use egui_plot::{Line, Plot, PlotPoints};

        self.egui_mq.run(&mut *self.ctx, |_ctx, egui_ctx| {
            TopBottomPanel::top("top bar").show(egui_ctx, |ui| {
                ui.horizontal(|ui| {
                    ui.menu_button("File", |ui| {
                        if ui.button("Quit").clicked() {
                            unimplemented!("this is ironic");
                        }
                    });
                    ui.menu_button("View", |ui| {
                        ui.checkbox(&mut self.view_fps_graph, "FPS graph");
                        ui.separator();
                        if ui.button("Switch to trackball camera").clicked() {
                            self.movement = Movement::Trackball {
                                down_pos: (0.0, 0.0),
                                matrix: Mat4::IDENTITY,
                            }
                        }
                        if ui.button("Switch to flying camera").clicked() {
                            self.movement = Movement::Flying {
                                position: Vec3::ZERO,
                                look_h: 0.0,
                                look_v: 0.0,
                            };
                        }
                    });
                });
            });

            egui::Window::new("Debug").show(egui_ctx, |ui| {
                ui.add(
                    egui::Slider::new(&mut self.terrain_config.sample_rate, (0.001)..=0.04)
                        .clamp_to_range(true)
                        .logarithmic(true),
                );

                ui.label(format!(
                    "Average frame time: {:.2} ms",
                    self.frame_times.iter().sum::<f32>() / self.frame_times.len() as f32
                ));
            });
            Window::new("FPS")
                .collapsible(false)
                .open(&mut self.view_fps_graph)
                .default_height(200.0)
                .default_width(300.0)
                .show(egui_ctx, |ui| {
                    let fps_points: PlotPoints = self
                        .fps_history
                        .iter()
                        .enumerate()
                        .map(|(x, y)| [x as f64, *y as f64])
                        .collect();
                    Plot::new("fps plot")
                        .include_y(0.0)
                        .include_y(60.0)
                        .allow_drag(false)
                        .allow_scroll(false)
                        .show_background(false)
                        .show_x(false)
                        .show(ui, |plot_ui| plot_ui.line(Line::new(fps_points)));
                });
        });

        self.egui_mq.draw(&mut *self.ctx);
    }

    fn generate_chunk(terrain_config: &TerrainConfig, chunk: IVec2) -> GenerationPositions {
        generate_terrain(chunk.x * 8, chunk.y * 8, terrain_config)
    }

    fn draw_ground(&mut self, projection: Mat4, camera: Mat4, camera_position: IVec2) {
        let camera_chunk = IVec2::new(camera_position.x / 8, camera_position.y / 8);
        for dy in -0..=0 {
            for dx in -0..=0 {
                let d_chunk = IVec2::new(dx, dy);
                let chunk_data = self
                    .terrain
                    .entry(camera_chunk + d_chunk)
                    .or_insert_with(|| {
                        Self::generate_chunk(&self.terrain_config, camera_chunk + d_chunk)
                    });
                self.ctx.buffer_update(
                    self.cube.0.vertex_buffers[1],
                    BufferSource::slice(&chunk_data.ground),
                );
                self.ctx
                    .apply_uniforms(UniformsSource::table(&shader::Uniforms {
                        proj_matrix: projection,
                        model_matrix: camera,
                        camera_matrix: camera,
                        sun_direction: self.sun_direction,
                        sun_color: self.sun_color,
                    }));
                self.ctx
                    .draw(0, self.cube.1, chunk_data.ground.len() as i32);
            }
        }
    }

    fn draw_spawn_points(&mut self, projection: Mat4, camera: Mat4, camera_position: IVec2) {
        let camera_chunk = IVec2::new(camera_position.x / 8, camera_position.y / 8);
        for dy in -0..=0 {
            for dx in -0..=0 {
                let d_chunk = IVec2::new(dx, dy);
                let chunk_data = self
                    .terrain
                    .entry(camera_chunk + d_chunk)
                    .or_insert_with(|| {
                        Self::generate_chunk(&self.terrain_config, camera_chunk + d_chunk)
                    });
                self.ctx.buffer_update(
                    self.cube.0.vertex_buffers[1],
                    BufferSource::slice(&chunk_data.spawn_points),
                );
                self.ctx
                    .apply_uniforms(UniformsSource::table(&shader::Uniforms {
                        proj_matrix: projection,
                        model_matrix: camera,
                        camera_matrix: camera,
                        sun_direction: self.sun_direction,
                        sun_color: self.sun_color,
                    }));
                self.ctx
                    .draw(0, self.cube.1, chunk_data.spawn_points.len() as i32);
            }
        }
    }

    fn draw_objects(&mut self, projection: Mat4, camera: Mat4, camera_position: IVec2) {
        //let camera_chunk = IVec2::new(camera_position.x / 8, camera_position.y / 8);
        //for dy in -8..=8 {
        //    for dx in -8..=8 {
        //        let d_chunk = IVec2::new(dx, dy);
        //        let chunk_data = self
        //            .terrain
        //            .entry(camera_chunk + d_chunk)
        //            .or_insert_with(|| {
        //                Self::generate_chunk(&self.terrain_config, camera_chunk + d_chunk)
        //            });
        //        self.ctx.buffer_update(
        //            self.cube.0.vertex_buffers[1],
        //            BufferSource::slice(&chunk_data.objects),
        //        );
        //        self.ctx
        //            .apply_uniforms(UniformsSource::table(&shader::Uniforms {
        //                proj_matrix: projection,
        //                model_matrix: camera,
        //                camera_matrix: camera,
        //                sun_direction: self.sun_direction,
        //                sun_color: self.sun_color,
        //            }));
        //        self.ctx
        //            .draw(0, self.cube.1, chunk_data.objects.len() as i32);
        //    }
        //}
    }

    fn draw_voxels(&mut self, projection: Mat4, camera: Mat4) {
        // let data: Vec<_> = self
        //     .voxels
        //     .iter()
        //     .copied()
        //     .map(
        //         |Voxel {
        //              position: Point { x, y, z },
        //              color,
        //          }| InstanceData {
        //             position: Vec3::new(x as f32, y as f32, z as f32),
        //             color,
        //         },
        //     )
        //     .collect();
        // self.ctx
        //     .buffer_update(self.cube.0.vertex_buffers[1], BufferSource::slice(&data));
        // self.ctx
        //     .apply_uniforms(UniformsSource::table(&shader::Uniforms {
        //         proj_matrix: projection,
        //         model_matrix: camera,
        //         camera_matrix: camera,
        //         sun_color: self.sun_color,
        //         sun_direction: self.sun_direction,
        //     }));
        // self.ctx.draw(0, self.cube.1, data.len() as i32);
    }
}

impl EventHandler for App {
    fn update(&mut self) {
        let now = date::now();
        let delta = (now - self.prev_update) as f32;
        self.prev_update = now;

        match &mut self.movement {
            Movement::Trackball { .. } => {}
            Movement::Flying {
                position,
                look_h,
                look_v,
            } => {
                let mut movement_vector = Vec4::ZERO;
                if self.keys_down.get(&KeyCode::W).copied().unwrap_or(false) {
                    // forward
                    movement_vector += Vec4::Z;
                }
                if self.keys_down.get(&KeyCode::S).copied().unwrap_or(false) {
                    // backward
                    movement_vector += -Vec4::Z;
                }
                if self.keys_down.get(&KeyCode::A).copied().unwrap_or(false) {
                    // left
                    movement_vector += Vec4::X;
                }
                if self.keys_down.get(&KeyCode::D).copied().unwrap_or(false) {
                    // right
                    movement_vector += -Vec4::X;
                }
                if self.keys_down.get(&KeyCode::R).copied().unwrap_or(false) {
                    movement_vector += Vec4::Y;
                }
                if self.keys_down.get(&KeyCode::F).copied().unwrap_or(false) {
                    movement_vector += -Vec4::Y;
                }
                if movement_vector.length_squared() != 0.0 {
                    let rot_mat = Mat4::from_quat(
                        (Quat::from_rotation_y(*look_h) * Quat::from_rotation_x(*look_v))
                            .normalize(),
                    );
                    *position += (rot_mat * movement_vector.normalize()).truncate() * delta * 10.0;
                }
            }
            Movement::OnGround {
                position,
                velocity,
                look_h,
                look_v: _,
            } => {
                let mut movement_vector = Vec4::ZERO;
                if self.keys_down.get(&KeyCode::W).copied().unwrap_or(false) {
                    movement_vector += Vec4::Z;
                }
                if self.keys_down.get(&KeyCode::S).copied().unwrap_or(false) {
                    movement_vector += -Vec4::Z;
                }
                if self.keys_down.get(&KeyCode::A).copied().unwrap_or(false) {
                    movement_vector += Vec4::X;
                }
                if self.keys_down.get(&KeyCode::D).copied().unwrap_or(false) {
                    movement_vector += -Vec4::X;
                }
                if movement_vector.length_squared() != 0.0 {
                    let rot_mat = Mat4::from_quat(Quat::from_rotation_y(*look_h).normalize());
                    *position += (rot_mat * movement_vector.normalize()).truncate() * delta * 10.0;
                }

                let height_at_p = self.terrain_config.sample(position.x, position.z) + 2.0;

                let mut on_ground = position.y <= height_at_p;
                if on_ground
                    && self
                        .keys_down
                        .get(&KeyCode::Space)
                        .copied()
                        .unwrap_or(false)
                {
                    velocity.y = 5.0;
                    on_ground = false;
                }

                if on_ground {
                    *velocity = Vec3::ZERO;
                    position.y = height_at_p;
                } else {
                    velocity.y -= 20.0 * delta; // gravity
                    *position += delta * *velocity;
                }
            }
        }
    }

    fn resize_event(&mut self, width: f32, height: f32) {
        self.aspect_ratio = width / height;
        self.fov_y_radians = height / 1000.0;
    }

    fn draw(&mut self) {
        let now = date::now();
        let draw_delta = (now - self.prev_draw) as f32;
        self.prev_draw = now;
        self.fps_history.push(1.0 / draw_delta);

        self.ctx
            .begin_default_pass(PassAction::clear_color(0.1, 0.1, 0.1, 1.0));
        // Beware the pipeline
        self.ctx.apply_pipeline(&self.pipeline);

        let projection =
            Mat4::perspective_rh_gl(self.fov_y_radians, self.aspect_ratio, 0.1, 1000.0);
        let camera = self.movement.camera_matrix();

        let camera_position_2d = match self.movement {
            Movement::Trackball { .. } => IVec2::new(0, 0),
            Movement::Flying { position, .. } | Movement::OnGround { position, .. } => {
                IVec2::new(position.x.trunc() as i32, position.z.trunc() as i32)
            }
        };

        self.ctx.apply_bindings(&self.cube.0);
        self.draw_ground(projection, camera, camera_position_2d);
<<<<<<< HEAD
        self.draw_objects(projection, camera, camera_position_2d);
        self.draw_voxels(projection, camera);
        self.draw_spawn_points(projection, camera, camera_position_2d);
=======
        // self.draw_objects(projection, camera);
        // self.draw_voxels(projection, camera);
        // self.draw_spawn_points(projection, camera);
>>>>>>> 98cb391c

        self.ctx.end_render_pass();

        #[cfg(feature = "egui")]
        self.egui_ui();

        self.ctx.commit_frame();
    }

    fn mouse_motion_event(&mut self, x: f32, y: f32) {
        #[cfg(feature = "egui")]
        self.egui_mq.mouse_motion_event(x, y);

        let camera_matrix = self.movement.camera_matrix();
        match &mut self.movement {
            Movement::Trackball {
                down_pos: _,
                matrix,
            } => {
                if self.mouse_left_down {
                    *matrix =
                        trackball_control(camera_matrix, (x, y), self.mouse_prev_pos) * *matrix;
                }
            }
            Movement::Flying {
                position: _,
                look_h,
                look_v,
            }
            | Movement::OnGround {
                position: _,
                velocity: _,
                look_h,
                look_v,
            } => {
                *look_h += (self.mouse_prev_pos.0 - x) / 100.0;
                *look_v = (*look_v - (self.mouse_prev_pos.1 - y) / 100.0)
                    .clamp(-PI / 2.0 + 0.01, PI / 2.0 - 0.01);
            }
        }
        self.mouse_prev_pos = (x, y);
    }

    fn mouse_wheel_event(&mut self, dx: f32, dy: f32) {
        #[cfg(feature = "egui")]
        self.egui_mq.mouse_wheel_event(dx, dy);
    }

    fn mouse_button_down_event(&mut self, mb: miniquad::MouseButton, x: f32, y: f32) {
        #[cfg(feature = "egui")]
        self.egui_mq.mouse_button_down_event(mb, x, y);

        match &mut self.movement {
            Movement::Trackball {
                down_pos,
                matrix: _,
            } => {
                *down_pos = (x, y);
            }
            Movement::Flying { .. } => {}
            Movement::OnGround { .. } => {}
        }
        match mb {
            miniquad::MouseButton::Left => self.mouse_left_down = true,
            miniquad::MouseButton::Right => self.mouse_right_down = true,
            _ => {}
        }
    }

    fn mouse_button_up_event(&mut self, mb: miniquad::MouseButton, x: f32, y: f32) {
        #[cfg(feature = "egui")]
        self.egui_mq.mouse_button_up_event(mb, x, y);

        match mb {
            miniquad::MouseButton::Left => self.mouse_left_down = false,
            miniquad::MouseButton::Right => self.mouse_right_down = false,
            _ => {}
        }
    }

    fn char_event(&mut self, character: char, _keymods: miniquad::KeyMods, _repeat: bool) {
        #[cfg(feature = "egui")]
        self.egui_mq.char_event(character);
    }

    fn key_down_event(
        &mut self,
        keycode: miniquad::KeyCode,
        keymods: miniquad::KeyMods,
        _repeat: bool,
    ) {
        #[cfg(feature = "egui")]
        self.egui_mq.key_down_event(keycode, keymods);

        self.keys_down.insert(keycode, true);
    }

    fn key_up_event(&mut self, keycode: miniquad::KeyCode, keymods: miniquad::KeyMods) {
        #[cfg(feature = "egui")]
        self.egui_mq.key_up_event(keycode, keymods);

        self.keys_down.insert(keycode, false);
    }
}

fn main() {
    let conf = conf::Conf {
        window_title: "voxel garden".to_string(),
        window_width: 800,
        window_height: 800,
        ..conf::Conf::default()
    };
    miniquad::start(conf, move || Box::new(App::new()));
}

mod shader {
    use glam::Mat4;
    use glam::Vec3;
    use miniquad::ShaderMeta;
    use miniquad::UniformBlockLayout;
    use miniquad::UniformDesc;
    use miniquad::UniformType;

    pub const VERTEX: &str = include_str!("shaders/shader.vert");
    pub const FRAGMENT: &str = include_str!("shaders/shader.frag");

    pub fn meta() -> ShaderMeta {
        ShaderMeta {
            images: vec![],
            uniforms: UniformBlockLayout {
                uniforms: vec![
                    UniformDesc::new("proj_matrix", UniformType::Mat4),
                    UniformDesc::new("model_matrix", UniformType::Mat4),
                    UniformDesc::new("camera_matrix", UniformType::Mat4),
                    UniformDesc::new("sun_direction", UniformType::Float3),
                    UniformDesc::new("sun_color", UniformType::Float3),
                ],
            },
        }
    }

    #[repr(C)]
    pub struct Uniforms {
        pub proj_matrix: Mat4,
        pub model_matrix: Mat4,
        pub camera_matrix: Mat4,
        pub sun_direction: Vec3,
        pub sun_color: Vec3,
    }
}<|MERGE_RESOLUTION|>--- conflicted
+++ resolved
@@ -298,8 +298,8 @@
 
     fn draw_ground(&mut self, projection: Mat4, camera: Mat4, camera_position: IVec2) {
         let camera_chunk = IVec2::new(camera_position.x / 8, camera_position.y / 8);
-        for dy in -0..=0 {
-            for dx in -0..=0 {
+        for dy in -8..=8 {
+            for dx in -8..=8 {
                 let d_chunk = IVec2::new(dx, dy);
                 let chunk_data = self
                     .terrain
@@ -327,8 +327,8 @@
 
     fn draw_spawn_points(&mut self, projection: Mat4, camera: Mat4, camera_position: IVec2) {
         let camera_chunk = IVec2::new(camera_position.x / 8, camera_position.y / 8);
-        for dy in -0..=0 {
-            for dx in -0..=0 {
+        for dy in -8..=8 {
+            for dx in -8..=8 {
                 let d_chunk = IVec2::new(dx, dy);
                 let chunk_data = self
                     .terrain
@@ -534,15 +534,9 @@
 
         self.ctx.apply_bindings(&self.cube.0);
         self.draw_ground(projection, camera, camera_position_2d);
-<<<<<<< HEAD
         self.draw_objects(projection, camera, camera_position_2d);
         self.draw_voxels(projection, camera);
         self.draw_spawn_points(projection, camera, camera_position_2d);
-=======
-        // self.draw_objects(projection, camera);
-        // self.draw_voxels(projection, camera);
-        // self.draw_spawn_points(projection, camera);
->>>>>>> 98cb391c
 
         self.ctx.end_render_pass();
 
