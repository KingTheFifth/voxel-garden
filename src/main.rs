--- conflicted
+++ resolved
@@ -14,11 +14,8 @@
 use noise::Perlin;
 use ringbuffer::{AllocRingBuffer, RingBuffer as _};
 use utils::arb_rotate;
-<<<<<<< HEAD
 
 static NEXT_ID: atomic::AtomicU64 = atomic::AtomicU64::new(0);
-=======
->>>>>>> d5eccbc2
 
 mod models;
 mod utils;
