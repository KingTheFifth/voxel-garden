--- conflicted
+++ resolved
@@ -17,17 +17,11 @@
 use models::terrain::generate_terrain;
 mod utils;
 
-<<<<<<< HEAD
-const MAX_VOXELS: usize = 100000000;
-pub type Point = IVec3;
-pub type Color = Vec4;
-=======
 type Point = IVec3;
 type Color = Vec4;
 type Object = Vec<Model>;
 
 const MAX_INSTANCE_DATA: usize = size_of::<InstanceData>() * 100000;
->>>>>>> 164fb0a6
 
 struct App {
     ctx: Box<dyn RenderingBackend>,
@@ -39,11 +33,6 @@
     frame_times: AllocRingBuffer<f32>,
     rotation_speed: f64,
 
-<<<<<<< HEAD
-    _terrain_noise: Perlin,
-
-=======
->>>>>>> 164fb0a6
     ground: Vec<Voxel>,
     flowers: Vec<Object>,
     cube: (Bindings, i32),
@@ -176,12 +165,7 @@
             prev_t: 0.0,
             frame_times: AllocRingBuffer::new(10),
             rotation_speed: 1.0,
-<<<<<<< HEAD
-            _terrain_noise: terrain_noise,
-            ground: generate_terrain(-50, -50, 200, 20, 200, 0.013, 20.0, terrain_noise),
-=======
             ground: generate_terrain(-50, -50, 200, 20, 200, 0.013, 20.0, Perlin::new(555)),
->>>>>>> 164fb0a6
             cube: (bindings, indices.len() as i32),
             flowers: vec![flower(0)],
             mouse_left_down: false,
