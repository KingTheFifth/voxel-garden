--- conflicted
+++ resolved
@@ -21,11 +21,8 @@
 mod utils;
 
 type Point = IVec3;
-<<<<<<< HEAD
 type Color = Vec4;
 type Terrain = HashMap<IVec2, GenerationPositions>;
-=======
->>>>>>> 1049a1b0
 
 const MAX_INSTANCE_DATA: usize = size_of::<InstanceData>() * 100_000;
 const CHUNK_SIZE: i32 = 32;
@@ -65,17 +62,11 @@
     /// Whether to draw the FPS graph or not.
     view_fps_graph: bool,
 
-<<<<<<< HEAD
     // This is per-chunk
     terrain: Arc<Mutex<Terrain>>,
     terrain_config: TerrainConfig,
     terrain_chunk_gen_queue: mpsc::Sender<IVec2>,
     terrain_chunk_waiting: HashSet<IVec2>,
-=======
-    biome_config: BiomeConfig,
-    terrain_config: TerrainConfig,
-    terrain: HashMap<IVec2, GenerationPositions>,
->>>>>>> 1049a1b0
 
     sun_direction: Vec3,
     sun_color: Vec3,
@@ -417,36 +408,11 @@
                 if let Some(camera_look_h) = camera_look_h {
                     let (vs, vc) = camera_look_h.sin_cos();
                     let look_v = Vec2::new(vs, vc).normalize();
-<<<<<<< HEAD
                     if look_v.dot(d_chunk.as_vec2()) < 0.0 {
                         continue;
                     }
                 }
                 let chunk_data = terrain.get(&chunk).unwrap();
-=======
-                    // Check if chunk is behind the camera
-                    // TODO: More margin, especially when looking down.
-                    if {
-                        let d_chunk = Vec2::new(dx as f32, dy as f32);
-                        look_v.dot(d_chunk) < 0.0
-                    } {
-                        continue;
-                    }
-                }
-                let d_chunk = IVec2::new(dx, dy);
-                let chunk_data = self
-                    .terrain
-                    // If the chunk already has data: return it. Otherwise: generate it,
-                    // put it in the hashmap and then return a reference to it.
-                    .entry(camera_chunk + d_chunk)
-                    .or_insert_with(|| {
-                        Self::generate_chunk(
-                            &self.biome_config,
-                            &self.terrain_config,
-                            camera_chunk + d_chunk,
-                        )
-                    });
->>>>>>> 1049a1b0
 
                 // TODO: remove
                 let spawn_point_instance_data: Vec<_> = chunk_data
@@ -482,13 +448,7 @@
                 self.ctx
                     .draw(0, self.cube.1, chunk_data.spawn_points.len() as i32);
 
-<<<<<<< HEAD
-                // draw models
-=======
-                // Draw all models
-
                 // First collect all models (in the current chunk) in an iterator
->>>>>>> 1049a1b0
                 let models = chunk_data.objects.iter().flatten();
 
                 // Then draw each model one at a time
