use std::collections::HashMap;
use std::mem::size_of;

use glam::{IVec3, Mat4, Quat, Vec3, Vec4};
use miniquad::{
    conf, date, window, Bindings, BufferLayout, BufferSource, BufferType, BufferUsage, Comparison,
    CullFace, EventHandler, KeyCode, PassAction, Pipeline, PipelineParams, RenderingBackend,
    ShaderSource, UniformsSource, VertexAttribute, VertexFormat, VertexStep,
};
<<<<<<< HEAD
use models::terrain::GenerationPositions;
use models::terrain::{generate_terrain, TerrainConfig};
use models::tree::tree;
=======
>>>>>>> 1b57832e
use noise::Perlin;
use ringbuffer::{AllocRingBuffer, RingBuffer as _};

use crate::camera::{trackball_control, Movement};
use crate::models::{generate_terrain, tree, Model, Object};

mod camera;
mod models;
mod utils;

type Point = IVec3;
type Color = Vec4;

const MAX_INSTANCE_DATA: usize = size_of::<InstanceData>() * 100_000;

struct App {
    ctx: Box<dyn RenderingBackend>,
    aspect_ratio: f32,
    fov_y_radians: f32,
    #[cfg(feature = "egui")]
    egui_mq: egui_miniquad::EguiMq,
    pipeline: Pipeline,
    cube: (Bindings, i32),

    frame_times: AllocRingBuffer<f32>,

    terrain_config: TerrainConfig,
    terrain: GenerationPositions,
    prev_update: f64,
    prev_draw: f64,
    fps_history: AllocRingBuffer<f32>,
    view_fps_graph: bool,

    objects: Vec<Object>,
    voxels: Vec<Voxel>,

    sun_direction: Vec3,
    sun_color: Vec3,

    keys_down: HashMap<KeyCode, bool>,
    mouse_left_down: bool,
    mouse_right_down: bool,
    mouse_prev_pos: (f32, f32),
    movement: Movement,
}

<<<<<<< HEAD
enum Movement {
    Trackball {
        down_pos: (f32, f32),
        matrix: Mat4,
    },
    Flying {
        position: Vec3,
        look_h: f32,
        look_v: f32,
    },
    OnGround {
        position: Vec3,
        velocity: Vec3,
        look_h: f32,
        look_v: f32,
    },
}

=======
>>>>>>> 1b57832e
#[derive(Clone, Copy, Debug)]
struct Voxel {
    position: Point,
    color: Color,
}

#[repr(C)]
struct VertexData {
    position: Vec3,
    normal: Vec3,
}

#[repr(C)]
#[derive(Clone, Copy)]
struct InstanceData {
    position: Vec3,
    color: Vec4,
}

impl InstanceData {
    fn new(position: Vec3, color: Vec4) -> InstanceData {
        InstanceData { position, color }
    }
}

impl App {
    fn new() -> Self {
        let mut ctx: Box<dyn RenderingBackend> = window::new_rendering_backend();
        let (window_width, window_height) = window::screen_size();
        let shader = ctx
            .new_shader(
                ShaderSource::Glsl {
                    vertex: shader::VERTEX,
                    fragment: shader::FRAGMENT,
                },
                shader::meta(),
            )
            .unwrap();

        let d = 0.5;
        #[rustfmt::skip]
        let vertices = [
            VertexData { position: Vec3::new(-d, -d, -d), normal: Vec3::new( -d, 0.0, 0.0).normalize() },
            VertexData { position: Vec3::new( d, -d, -d), normal: Vec3::new(  0.0, 0.0, -d).normalize() },
            VertexData { position: Vec3::new(-d,  d, -d), normal: Vec3::new( -d,  d, -d).normalize() },
            VertexData { position: Vec3::new( d,  d, -d), normal: Vec3::new(  d,  d, -d).normalize() },
            VertexData { position: Vec3::new(-d, -d,  d), normal: Vec3::new( 0.0, -d,  0.0).normalize() },
            VertexData { position: Vec3::new( d, -d,  d), normal: Vec3::new(  d, 0.0,  0.0).normalize() },
            VertexData { position: Vec3::new(-d,  d,  d), normal: Vec3::new( 0.0,  d,  0.0).normalize() },
            VertexData { position: Vec3::new( d,  d,  d), normal: Vec3::new(  0.0,  0.0,  d).normalize() },
        ];

        let geometry_vertex_buffer = ctx.new_buffer(
            BufferType::VertexBuffer,
            BufferUsage::Immutable,
            BufferSource::slice(&vertices),
        );

        // Flat shading uses the attributes of the last vertex of a triangle
        // for every fragment in it
        // By making sure that both triangles for a side of a voxel shares the
        // same last vertex, the entire side gets the same attributes such as
        // surface normal
        #[rustfmt::skip]
        let indices = [
            // Back
            0, 2, 1,   2, 3, 1,
            // Front
            4, 5, 7,   6, 4, 7,
            // Right
            1, 3, 5,   3, 7, 5,
            // Left
            4, 6, 0,   6, 2, 0,
            // Top
            7, 3, 6,   3, 2, 6,
            // Bottom
            1, 5, 4,   0, 1, 4,

        ];

        let index_buffer = ctx.new_buffer(
            BufferType::IndexBuffer,
            BufferUsage::Immutable,
            BufferSource::slice(&indices),
        );

        let positions_vertex_buffer = ctx.new_buffer(
            BufferType::VertexBuffer,
            BufferUsage::Stream, // TODO: dynamic?
            BufferSource::empty::<InstanceData>(MAX_INSTANCE_DATA),
        );

        let bindings = Bindings {
            vertex_buffers: vec![geometry_vertex_buffer, positions_vertex_buffer],
            index_buffer,
            images: vec![],
        };

        let pipeline = ctx.new_pipeline(
            &[
                BufferLayout::default(),
                BufferLayout {
                    step_func: VertexStep::PerInstance,
                    ..BufferLayout::default()
                },
            ],
            &[
                VertexAttribute::with_buffer("in_position", VertexFormat::Float3, 0),
                VertexAttribute::with_buffer("in_normal", VertexFormat::Float3, 0),
                VertexAttribute::with_buffer("in_inst_position", VertexFormat::Float3, 1), // TODO: VertexFormat::Int32?
                VertexAttribute::with_buffer("in_inst_color", VertexFormat::Float4, 1),
            ],
            shader,
            PipelineParams {
                depth_test: Comparison::Less,
                depth_write: true,
                cull_face: CullFace::Back,
                ..Default::default()
            },
        );
        // let voxels = bresenham(Voxel::ZERO, Voxel::new(10, 5, 3));

        let terrain_config = TerrainConfig {
            sample_rate: 0.04,
            width: 200,
            height: 20,
            depth: 200,
            max_height: 20.,
            noise: Perlin::new(555),
        };

        let mut app = Self {
            #[cfg(feature = "egui")]
            egui_mq: egui_miniquad::EguiMq::new(&mut *ctx),
            ctx,
            aspect_ratio: 1.0,
            fov_y_radians: 1.0,
            pipeline,
            frame_times: AllocRingBuffer::new(10),
            terrain: generate_terrain(&terrain_config),
            terrain_config,
            prev_update: 0.0,
            prev_draw: 0.0,
            fps_history: AllocRingBuffer::new(256),
            view_fps_graph: false,
            cube: (bindings, indices.len() as i32),
            sun_direction: Vec3::new(0.0, 1.0, 0.0),
            sun_color: Vec3::new(0.99, 0.72, 0.075),
            objects: vec![Object::new("tree", tree(0))],
            voxels: vec![],
            keys_down: HashMap::new(),
            mouse_left_down: false,
            mouse_right_down: false,
            mouse_prev_pos: (0.0, 0.0),
            movement: Movement::OnGround {
                position: Vec3::ZERO,
                velocity: Vec3::ZERO,
                look_h: 0.0,
                look_v: 0.0,
            },
        };
        app.resize_event(window_width, window_height);
        app
    }

    #[cfg(feature = "egui")]
    fn egui_ui(&mut self) {
        use egui::{TopBottomPanel, Window};
        use egui_plot::{Line, Plot, PlotPoints};

        self.egui_mq.run(&mut *self.ctx, |_ctx, egui_ctx| {
            TopBottomPanel::top("top bar").show(egui_ctx, |ui| {
                ui.horizontal(|ui| {
                    ui.menu_button("File", |ui| {
                        if ui.button("Quit").clicked() {
                            unimplemented!("this is ironic");
                        }
                    });
                    ui.menu_button("View", |ui| {
                        ui.checkbox(&mut self.view_fps_graph, "FPS graph");
                        ui.separator();
                        if ui.button("Switch to trackball camera").clicked() {
                            self.movement = Movement::Trackball {
                                down_pos: (0.0, 0.0),
                                matrix: Mat4::IDENTITY,
                            }
                        }
                        if ui.button("Switch to flying camera").clicked() {
                            self.movement = Movement::Flying {
                                position: Vec3::ZERO,
                                look_h: 0.0,
                                look_v: 0.0,
                            };
                        }
                    });
                });
            });

            egui::Window::new("Debug").show(egui_ctx, |ui| {
                ui.add(
                    egui::Slider::new(&mut self.terrain_config.sample_rate, (0.001)..=0.04)
                        .clamp_to_range(true)
                        .logarithmic(true),
                );
                if ui.button("Regenerate Terrain").clicked() {
                    self.terrain = generate_terrain(&self.terrain_config)
                }

                ui.label(format!(
                    "Average frame time: {:.2} ms",
                    self.frame_times.iter().sum::<f32>() / self.frame_times.len() as f32
                ));
            });
            Window::new("FPS")
                .collapsible(false)
                .open(&mut self.view_fps_graph)
                .default_height(200.0)
                .default_width(300.0)
                .show(egui_ctx, |ui| {
                    let fps_points: PlotPoints = self
                        .fps_history
                        .iter()
                        .enumerate()
                        .map(|(x, y)| [x as f64, *y as f64])
                        .collect();
                    Plot::new("fps plot")
                        .include_y(0.0)
                        .include_y(60.0)
                        .allow_drag(false)
                        .allow_scroll(false)
                        .show_background(false)
                        .show_x(false)
                        .show(ui, |plot_ui| plot_ui.line(Line::new(fps_points)));
                });
        });

        self.egui_mq.draw(&mut *self.ctx);
    }

    fn draw_ground(&mut self, projection: Mat4, camera: Mat4) {
        self.ctx.buffer_update(
            self.cube.0.vertex_buffers[1],
            BufferSource::slice(&self.terrain.ground),
        );
        self.ctx
            .apply_uniforms(UniformsSource::table(&shader::Uniforms {
                proj_matrix: projection,
                model_matrix: camera,
                camera_matrix: camera,
                sun_direction: self.sun_direction,
                sun_color: self.sun_color,
            }));
        self.ctx
            .draw(0, self.cube.1, self.terrain.ground.len() as i32);
    }

    fn draw_spawn_points(&mut self, projection: Mat4, camera: Mat4) {
        self.ctx.buffer_update(
            self.cube.0.vertex_buffers[1],
            BufferSource::slice(&self.terrain.spawn_points),
        );
        self.ctx
            .apply_uniforms(UniformsSource::table(&shader::Uniforms {
                proj_matrix: projection,
                model_matrix: camera,
                camera_matrix: camera,
                sun_direction: self.sun_direction,
                sun_color: self.sun_color,
            }));
        self.ctx
            .draw(0, self.cube.1, self.terrain.spawn_points.len() as i32);
    }

    fn draw_objects(&mut self, projection: Mat4, camera: Mat4) {
        for model in self.objects.iter().flat_map(|obj| &obj.models) {
            self.ctx.buffer_update(
                self.cube.0.vertex_buffers[1],
                BufferSource::slice(&model.points),
            );
            self.ctx
                .apply_uniforms(UniformsSource::table(&shader::Uniforms {
                    proj_matrix: projection,
                    model_matrix: camera
                        * Mat4::from_rotation_translation(model.rotation, model.translation),
                    camera_matrix: camera,
                    sun_direction: self.sun_direction,
                    sun_color: self.sun_color,
                }));
            self.ctx.draw(0, self.cube.1, model.points.len() as i32);
        }
    }

    fn draw_voxels(&mut self, projection: Mat4, camera: Mat4) {
        let data: Vec<_> = self
            .voxels
            .iter()
            .copied()
            .map(
                |Voxel {
                     position: Point { x, y, z },
                     color,
                 }| InstanceData {
                    position: Vec3::new(x as f32, y as f32, z as f32),
                    color,
                },
            )
            .collect();
        self.ctx
            .buffer_update(self.cube.0.vertex_buffers[1], BufferSource::slice(&data));
        self.ctx
            .apply_uniforms(UniformsSource::table(&shader::Uniforms {
                proj_matrix: projection,
                model_matrix: camera,
                camera_matrix: camera,
                sun_color: self.sun_color,
                sun_direction: self.sun_direction,
            }));
        self.ctx.draw(0, self.cube.1, data.len() as i32);
    }
}

<<<<<<< HEAD
fn trackball_camera_matrix() -> Mat4 {
    let scale = 50.0;
    Mat4::look_at_rh(
        scale * Vec3::new(0.0, 0.0, 5.0),
        scale * Vec3::ZERO,
        Vec3::Y,
    )
}

fn trackball_control(camera_matrix: Mat4, screen_pos: (f32, f32), prev_pos: (f32, f32)) -> Mat4 {
    let axis = Vec3::new(screen_pos.1 - prev_pos.1, prev_pos.0 - screen_pos.0, 0.0);
    let axis = Mat3::from_mat4(camera_matrix).inverse() * axis;
    arb_rotate(axis, axis.length() / 50.0)
}

fn flying_camera_matrix(position: Vec3, angle_x: f32, angle_y: f32) -> Mat4 {
    Mat4::look_at_rh(
        position,
        position
            + (Mat4::from_quat(
                (Quat::from_rotation_y(angle_y) * Quat::from_rotation_x(angle_x)).normalize(),
            ) * Vec4::Z)
                .truncate(),
        Vec3::Y,
    )
}

=======
>>>>>>> 1b57832e
impl EventHandler for App {
    fn update(&mut self) {
        let now = date::now();
        let delta = (now - self.prev_update) as f32;
        self.prev_update = now;

        match &mut self.movement {
            Movement::Trackball { .. } => {}
            Movement::Flying {
                position,
                look_h,
                look_v,
            } => {
                let mut movement_vector = Vec4::ZERO;
                if self.keys_down.get(&KeyCode::W).copied().unwrap_or(false) {
                    // forward
                    movement_vector += Vec4::Z;
                }
                if self.keys_down.get(&KeyCode::S).copied().unwrap_or(false) {
                    // backward
                    movement_vector += -Vec4::Z;
                }
                if self.keys_down.get(&KeyCode::A).copied().unwrap_or(false) {
                    // left
                    movement_vector += Vec4::X;
                }
                if self.keys_down.get(&KeyCode::D).copied().unwrap_or(false) {
                    // right
                    movement_vector += -Vec4::X;
                }
                if self.keys_down.get(&KeyCode::R).copied().unwrap_or(false) {
                    movement_vector += Vec4::Y;
                }
                if self.keys_down.get(&KeyCode::F).copied().unwrap_or(false) {
                    movement_vector += -Vec4::Y;
                }
                if movement_vector.length_squared() != 0.0 {
                    let rot_mat = Mat4::from_quat(
                        (Quat::from_rotation_y(*look_h) * Quat::from_rotation_x(*look_v))
                            .normalize(),
                    );
                    *position += (rot_mat * movement_vector.normalize()).truncate() * delta * 10.;
                }
            }
            Movement::OnGround {
                position,
                velocity,
                look_h,
                look_v: _,
            } => {
                let mut movement_vector = Vec4::ZERO;
                if self.keys_down.get(&KeyCode::W).copied().unwrap_or(false) {
                    movement_vector += Vec4::Z;
                }
                if self.keys_down.get(&KeyCode::S).copied().unwrap_or(false) {
                    movement_vector += -Vec4::Z;
                }
                if self.keys_down.get(&KeyCode::A).copied().unwrap_or(false) {
                    movement_vector += Vec4::X;
                }
                if self.keys_down.get(&KeyCode::D).copied().unwrap_or(false) {
                    movement_vector += -Vec4::X;
                }
                if movement_vector.length_squared() != 0.0 {
                    let rot_mat = Mat4::from_quat(Quat::from_rotation_y(*look_h).normalize());
                    *position += (rot_mat * movement_vector.normalize()).truncate() * delta * 10.0;
                }

                let height_at_p = self.terrain_config.sample(position.x, position.z) + 2.0;

                let mut on_ground = position.y <= height_at_p;
                if on_ground
                    && self
                        .keys_down
                        .get(&KeyCode::Space)
                        .copied()
                        .unwrap_or(false)
                {
                    velocity.y = 5.0;
                    on_ground = false;
                }

                if on_ground {
                    *velocity = Vec3::ZERO;
                    position.y = height_at_p;
                } else {
                    velocity.y -= 20.0 * delta; // gravity
                    *position += delta * *velocity;
                }
            }
        }
    }

    fn resize_event(&mut self, width: f32, height: f32) {
        self.aspect_ratio = width / height;
        self.fov_y_radians = height / 1000.0;
    }

    fn draw(&mut self) {
        let now = date::now();
        let draw_delta = (now - self.prev_draw) as f32;
        self.prev_draw = now;
        self.fps_history.push(1.0 / draw_delta);

        self.ctx
            .begin_default_pass(PassAction::clear_color(0.1, 0.1, 0.1, 1.0));
        // Beware the pipeline
        self.ctx.apply_pipeline(&self.pipeline);

        let projection =
            Mat4::perspective_rh_gl(self.fov_y_radians, self.aspect_ratio, 0.1, 1000.0);
<<<<<<< HEAD
        let camera = match self.movement {
            Movement::Trackball {
                down_pos: _,
                matrix: trackball_rotation_matrix,
            } => trackball_camera_matrix() * trackball_rotation_matrix,
            Movement::Flying {
                position,
                look_h,
                look_v,
            }
            | Movement::OnGround {
                position,
                velocity: _,
                look_h,
                look_v,
            } => flying_camera_matrix(position, look_v, look_h),
        };
=======
        let camera = self.movement.camera_matrix();
>>>>>>> 1b57832e

        self.ctx.apply_bindings(&self.cube.0);
        self.draw_ground(projection, camera);
        self.draw_objects(projection, camera);
        self.draw_voxels(projection, camera);
        self.draw_spawn_points(projection, camera);

        self.ctx.end_render_pass();

        #[cfg(feature = "egui")]
        self.egui_ui();

        self.ctx.commit_frame();
    }

    fn mouse_motion_event(&mut self, x: f32, y: f32) {
        #[cfg(feature = "egui")]
        self.egui_mq.mouse_motion_event(x, y);

        let camera_matrix = self.movement.camera_matrix();
        match &mut self.movement {
            Movement::Trackball {
                down_pos: _,
                matrix,
            } => {
                if self.mouse_left_down {
                    *matrix =
                        trackball_control(camera_matrix, (x, y), self.mouse_prev_pos) * *matrix;
                }
            }
            Movement::Flying {
                position: _,
                look_h,
                look_v,
            }
            | Movement::OnGround {
                position: _,
                velocity: _,
                look_h,
                look_v,
            } => {
                *look_h += (self.mouse_prev_pos.0 - x) / 100.0;
                *look_v -= (self.mouse_prev_pos.1 - y) / 100.0;
            }
        }
        self.mouse_prev_pos = (x, y);
    }

    fn mouse_wheel_event(&mut self, dx: f32, dy: f32) {
        #[cfg(feature = "egui")]
        self.egui_mq.mouse_wheel_event(dx, dy);
    }

    fn mouse_button_down_event(&mut self, mb: miniquad::MouseButton, x: f32, y: f32) {
        #[cfg(feature = "egui")]
        self.egui_mq.mouse_button_down_event(mb, x, y);

        match &mut self.movement {
            Movement::Trackball {
                down_pos,
                matrix: _,
            } => {
                *down_pos = (x, y);
            }
            Movement::Flying { .. } => {}
            Movement::OnGround { .. } => {}
        }
        match mb {
            miniquad::MouseButton::Left => self.mouse_left_down = true,
            miniquad::MouseButton::Right => self.mouse_right_down = true,
            _ => {}
        }
    }

    fn mouse_button_up_event(&mut self, mb: miniquad::MouseButton, x: f32, y: f32) {
        #[cfg(feature = "egui")]
        self.egui_mq.mouse_button_up_event(mb, x, y);

        match mb {
            miniquad::MouseButton::Left => self.mouse_left_down = false,
            miniquad::MouseButton::Right => self.mouse_right_down = false,
            _ => {}
        }
    }

    fn char_event(&mut self, character: char, _keymods: miniquad::KeyMods, _repeat: bool) {
        #[cfg(feature = "egui")]
        self.egui_mq.char_event(character);
    }

    fn key_down_event(
        &mut self,
        keycode: miniquad::KeyCode,
        keymods: miniquad::KeyMods,
        _repeat: bool,
    ) {
        #[cfg(feature = "egui")]
        self.egui_mq.key_down_event(keycode, keymods);

        self.keys_down.insert(keycode, true);
    }

    fn key_up_event(&mut self, keycode: miniquad::KeyCode, keymods: miniquad::KeyMods) {
        #[cfg(feature = "egui")]
        self.egui_mq.key_up_event(keycode, keymods);

        self.keys_down.insert(keycode, false);
    }
}

fn main() {
    let conf = conf::Conf {
        window_title: "voxel garden".to_string(),
        window_width: 800,
        window_height: 800,
        ..conf::Conf::default()
    };
    miniquad::start(conf, move || Box::new(App::new()));
}

mod shader {
    use glam::Mat4;
    use glam::Vec3;
    use miniquad::ShaderMeta;
    use miniquad::UniformBlockLayout;
    use miniquad::UniformDesc;
    use miniquad::UniformType;

    pub const VERTEX: &str = include_str!("shaders/shader.vert");
    pub const FRAGMENT: &str = include_str!("shaders/shader.frag");

    pub fn meta() -> ShaderMeta {
        ShaderMeta {
            images: vec![],
            uniforms: UniformBlockLayout {
                uniforms: vec![
                    UniformDesc::new("proj_matrix", UniformType::Mat4),
                    UniformDesc::new("model_matrix", UniformType::Mat4),
                    UniformDesc::new("camera_matrix", UniformType::Mat4),
                    UniformDesc::new("sun_direction", UniformType::Float3),
                    UniformDesc::new("sun_color", UniformType::Float3),
                ],
            },
        }
    }

    #[repr(C)]
    pub struct Uniforms {
        pub proj_matrix: Mat4,
        pub model_matrix: Mat4,
        pub camera_matrix: Mat4,
        pub sun_direction: Vec3,
        pub sun_color: Vec3,
    }
}<|MERGE_RESOLUTION|>--- conflicted
+++ resolved
@@ -1,23 +1,21 @@
 use std::collections::HashMap;
 use std::mem::size_of;
 
-use glam::{IVec3, Mat4, Quat, Vec3, Vec4};
+use glam::{IVec3, Mat3, Mat4, Quat, Vec3, Vec4};
 use miniquad::{
     conf, date, window, Bindings, BufferLayout, BufferSource, BufferType, BufferUsage, Comparison,
     CullFace, EventHandler, KeyCode, PassAction, Pipeline, PipelineParams, RenderingBackend,
     ShaderSource, UniformsSource, VertexAttribute, VertexFormat, VertexStep,
 };
-<<<<<<< HEAD
 use models::terrain::GenerationPositions;
 use models::terrain::{generate_terrain, TerrainConfig};
 use models::tree::tree;
-=======
->>>>>>> 1b57832e
 use noise::Perlin;
 use ringbuffer::{AllocRingBuffer, RingBuffer as _};
 
-use crate::camera::{trackball_control, Movement};
-use crate::models::{generate_terrain, tree, Model, Object};
+use crate::camera::Movement;
+use crate::models::Object;
+use crate::utils::arb_rotate;
 
 mod camera;
 mod models;
@@ -59,27 +57,6 @@
     movement: Movement,
 }
 
-<<<<<<< HEAD
-enum Movement {
-    Trackball {
-        down_pos: (f32, f32),
-        matrix: Mat4,
-    },
-    Flying {
-        position: Vec3,
-        look_h: f32,
-        look_v: f32,
-    },
-    OnGround {
-        position: Vec3,
-        velocity: Vec3,
-        look_h: f32,
-        look_v: f32,
-    },
-}
-
-=======
->>>>>>> 1b57832e
 #[derive(Clone, Copy, Debug)]
 struct Voxel {
     position: Point,
@@ -401,7 +378,6 @@
     }
 }
 
-<<<<<<< HEAD
 fn trackball_camera_matrix() -> Mat4 {
     let scale = 50.0;
     Mat4::look_at_rh(
@@ -429,8 +405,6 @@
     )
 }
 
-=======
->>>>>>> 1b57832e
 impl EventHandler for App {
     fn update(&mut self) {
         let now = date::now();
@@ -542,27 +516,7 @@
 
         let projection =
             Mat4::perspective_rh_gl(self.fov_y_radians, self.aspect_ratio, 0.1, 1000.0);
-<<<<<<< HEAD
-        let camera = match self.movement {
-            Movement::Trackball {
-                down_pos: _,
-                matrix: trackball_rotation_matrix,
-            } => trackball_camera_matrix() * trackball_rotation_matrix,
-            Movement::Flying {
-                position,
-                look_h,
-                look_v,
-            }
-            | Movement::OnGround {
-                position,
-                velocity: _,
-                look_h,
-                look_v,
-            } => flying_camera_matrix(position, look_v, look_h),
-        };
-=======
         let camera = self.movement.camera_matrix();
->>>>>>> 1b57832e
 
         self.ctx.apply_bindings(&self.cube.0);
         self.draw_ground(projection, camera);
