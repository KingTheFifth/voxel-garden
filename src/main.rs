--- conflicted
+++ resolved
@@ -7,11 +7,8 @@
     CullFace, EventHandler, PassAction, Pipeline, PipelineParams, RenderingBackend, ShaderSource,
     UniformsSource, VertexAttribute, VertexFormat, VertexStep,
 };
-<<<<<<< HEAD
+use models::primitives;
 use ringbuffer::{AllocRingBuffer, RingBuffer as _};
-=======
-use models::primitives;
->>>>>>> fcff19ea
 use utils::arb_rotate;
 
 mod models;
@@ -184,15 +181,11 @@
     }
 
     fn camera_matrix(&mut self) -> Mat4 {
-<<<<<<< HEAD
-        Mat4::look_at_rh(Vec3::new(0.0, 0.0, 5.0), Vec3::ZERO, Vec3::Y)
-=======
         Mat4::look_at_rh(
             10.0 * Vec3::new(0.0, 0.0, 5.0),
             10.0 * Vec3::ZERO,
             10.0 * Vec3::Y,
         )
->>>>>>> fcff19ea
     }
 
     fn trackball_control(&mut self, screen_pos: (f32, f32)) {
