--- conflicted
+++ resolved
@@ -1,4 +1,4 @@
-use noise::{NoiseFn, Perlin, Seedable};
+use noise::Perlin;
 use std::f32::consts::PI;
 use std::time::Instant;
 
@@ -13,25 +13,14 @@
 use utils::arb_rotate;
 
 mod models;
-<<<<<<< HEAD
-use models::terrarin::generate_flat_terrain;
-use models::terrarin::generate_terrain;
+use models::terrain::generate_flat_terrain;
+use models::terrain::generate_terrain;
 mod utils;
 
-type Model = Vec<Voxel>;
-
-// TODO: figure out why MAX_VOXELS must be much larger than total number of voxels
 const MAX_VOXELS: usize = 100000000;
 const MAX_HEIGHT: f64 = 40.;
-=======
-use models::terrain::generate_flat_terrain;
-mod utils;
-
 pub type Point = IVec3;
 pub type Color = Vec4;
-
-const MAX_VOXELS: usize = 100000;
->>>>>>> 56f2d6f2
 
 struct App {
     ctx: Box<dyn RenderingBackend>,
@@ -43,13 +32,9 @@
     frame_times: AllocRingBuffer<f32>,
     rotation_speed: f64,
 
-<<<<<<< HEAD
     terrain_noise: Perlin,
 
-    ground: Model,
-=======
     ground: Vec<Voxel>,
->>>>>>> 56f2d6f2
     flowers: Vec<Model>,
     cube: (Bindings, i32),
     // Beware of the pipeline
@@ -61,15 +46,6 @@
     trackball_matrix: Mat4,
 }
 
-<<<<<<< HEAD
-struct Voxel {
-    position: Vec3,
-    color: Vec4,
-}
-
-impl Voxel {
-    fn new(position: Vec3, color: Vec4) -> Voxel {
-=======
 #[derive(Clone, Copy)]
 struct Voxel {
     position: Point,
@@ -77,14 +53,11 @@
 }
 
 impl Voxel {
-    fn new(position: IVec3, color: Vec4) -> Voxel {
->>>>>>> 56f2d6f2
+    fn new(position: Point, color: Vec4) -> Voxel {
         Voxel { position, color }
     }
 }
 
-<<<<<<< HEAD
-=======
 #[derive(Clone)]
 struct Model {
     points: Vec<Voxel>,
@@ -92,7 +65,6 @@
     translation: Vec3,
 }
 
->>>>>>> 56f2d6f2
 #[repr(C)]
 struct InstanceData {
     position: Vec3,
@@ -195,16 +167,10 @@
             prev_t: 0.0,
             frame_times: AllocRingBuffer::new(10),
             rotation_speed: 1.0,
-<<<<<<< HEAD
-            model: (bindings, indices.len() as i32),
             terrain_noise,
             ground: generate_terrain(-50, -50, 200, 20, 200, 0.013, 20.0, terrain_noise),
-            flowers: Vec::new(),
-=======
-            ground: generate_flat_terrain(0, 0, 50, 50),
             cube: (bindings, indices.len() as i32),
             flowers: vec![flower(0)],
->>>>>>> 56f2d6f2
             mouse_left_down: false,
             mouse_right_down: false,
             mouse_downpos: (0.0, 0.0),
@@ -241,15 +207,11 @@
     }
 
     fn camera_matrix(&mut self) -> Mat4 {
-<<<<<<< HEAD
-        Mat4::look_at_rh(Vec3::new(100.0, 100.0, 5.0), Vec3::ZERO, Vec3::Y)
-=======
         Mat4::look_at_rh(
             10.0 * Vec3::new(0.0, 0.0, 5.0),
             10.0 * Vec3::ZERO,
             10.0 * Vec3::Y,
         )
->>>>>>> 56f2d6f2
     }
 
     fn trackball_control(&mut self, screen_pos: (f32, f32)) {
@@ -280,10 +242,16 @@
 
         let proj_matrix = Mat4::perspective_rh_gl(PI / 2.0, 1.0, 0.1, 1000.0);
         let camera = self.camera_matrix() * self.trackball_matrix;
+
         self.ctx.apply_bindings(&self.cube.0);
+        self.ctx
+            .apply_uniforms(UniformsSource::table(&shader::Uniforms {
+                proj_matrix,
+                model_matrix: camera,
+            }));
+        self.ctx.apply_bindings(&self.cube.0);
 
         // Here
-
         self.ctx.buffer_update(
             self.cube.0.vertex_buffers[1],
             BufferSource::slice(
@@ -311,35 +279,6 @@
                 proj_matrix,
                 model_matrix: camera,
             }));
-<<<<<<< HEAD
-        self.ctx.buffer_update(
-            self.model.0.vertex_buffers[1],
-            BufferSource::slice(
-                &self
-                    .ground
-                    .iter()
-                    .map(|voxel| InstanceData {
-                        position: Vec3::new(voxel.position.x, voxel.position.y, voxel.position.z),
-                        color: Vec4::new(
-                            voxel.color.x,
-                            voxel.color.y,
-                            voxel.color.z,
-                            voxel.color.w,
-                        ),
-                    })
-                    .collect::<Vec<_>>(),
-                //InstanceData {
-                //    position: Vec3::new(0.0, 1.0, 1.0),
-                //    color: Vec4::new(1.0, 1.0, 1.0, 1.0),
-                //},
-                //InstanceData {
-                //    position: Vec3::new(0.0, 0.0, 0.0),
-                //    color: Vec4::new(0.0, 1.0, 1.0, 1.0),
-                //},
-            ),
-        );
-        self.ctx.draw(0, self.model.1, self.ground.len() as i32);
-=======
         self.ctx.draw(0, self.cube.1, self.ground.len() as i32);
 
         let models = self.flowers.iter();
@@ -370,7 +309,6 @@
                 }));
             self.ctx.draw(0, self.cube.1, model.points.len() as i32);
         }
->>>>>>> 56f2d6f2
 
         self.ctx.end_render_pass();
 
