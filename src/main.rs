<<<<<<< HEAD
=======
use noise::Perlin;
use std::f32::consts::PI;
use std::mem::size_of;
>>>>>>> 586e8a8c
use std::time::Instant;

use glam::{IVec3, Mat3, Mat4, Quat, Vec3, Vec4};
use miniquad::{
    conf, date, window, Bindings, BufferLayout, BufferSource, BufferType, BufferUsage, Comparison,
    CullFace, EventHandler, PassAction, Pipeline, PipelineParams, RenderingBackend, ShaderSource,
    UniformsSource, VertexAttribute, VertexFormat, VertexStep,
};
use models::flower::flower;
use models::terrain::generate_terrain;
use noise::Perlin;
use ringbuffer::{AllocRingBuffer, RingBuffer as _};
use utils::arb_rotate;

mod models;
<<<<<<< HEAD
mod utils;

pub type Point = IVec3;
pub type Color = Vec4;
=======
use models::terrain::generate_terrain;
mod utils;

type Point = IVec3;
type Color = Vec4;
type Object = Vec<Model>;

const MAX_INSTANCE_DATA: usize = size_of::<InstanceData>() * 100000;
>>>>>>> 586e8a8c

const MAX_VOXELS: usize = 100000000;

struct App {
    ctx: Box<dyn RenderingBackend>,
    aspect_ratio: f32,
    fov_y_radians: f32,
    #[cfg(feature = "egui")]
    egui_mq: egui_miniquad::EguiMq,
    pipeline: Pipeline,
    prev_t: f64,

    frame_times: AllocRingBuffer<f32>,
    rotation_speed: f64,

    ground: Vec<Voxel>,
    flowers: Vec<Object>,
    cube: (Bindings, i32),
    // Beware of the pipeline
    mouse_left_down: bool,
    mouse_right_down: bool,
    mouse_downpos: (f32, f32),
    mouse_prevpos: (f32, f32),

    trackball_matrix: Mat4,
}

#[derive(Clone, Copy)]
struct Voxel {
    position: Point,
    color: Color,
}

impl Voxel {
    fn new(position: Point, color: Vec4) -> Voxel {
        Voxel { position, color }
    }
}

#[derive(Clone)]
struct Model {
    points: Vec<Voxel>,
    rotation: Quat,
    translation: Vec3,
}

#[repr(C)]
struct InstanceData {
    position: Vec3,
    color: Vec4,
}

impl App {
    fn new() -> Self {
        let mut ctx: Box<dyn RenderingBackend> = window::new_rendering_backend();
        let (window_width, window_height) = window::screen_size();
        let shader = ctx
            .new_shader(
                ShaderSource::Glsl {
                    vertex: shader::VERTEX,
                    fragment: shader::FRAGMENT,
                },
                shader::meta(),
            )
            .unwrap();

        let d = 0.5;
        #[rustfmt::skip]
        let vertices = [
            Vec3::new(-d, -d, -d),
            Vec3::new( d, -d, -d),
            Vec3::new(-d,  d, -d),
            Vec3::new( d,  d, -d),
            Vec3::new(-d, -d,  d),
            Vec3::new( d, -d,  d),
            Vec3::new(-d,  d,  d),
            Vec3::new( d,  d,  d),
        ];
        let geometry_vertex_buffer = ctx.new_buffer(
            BufferType::VertexBuffer,
            BufferUsage::Immutable,
            BufferSource::slice(&vertices),
        );
        #[rustfmt::skip]
        let indices = [
            // Back
            0, 2, 1,   1, 2, 3,
            // Front
            4, 5, 7,   4, 7, 6,
            // Right
            1, 3, 5,   5, 3, 7,
            // Left
            4, 6, 0,   0, 6, 2,
            // Top
            7, 3, 6,   6, 3, 2,
            // Bottom
            5, 4, 1,   4, 0, 1,

        ];
        let index_buffer = ctx.new_buffer(
            BufferType::IndexBuffer,
            BufferUsage::Immutable,
            BufferSource::slice(&indices),
        );

        let positions_vertex_buffer = ctx.new_buffer(
            BufferType::VertexBuffer,
            BufferUsage::Stream, // TODO: dynamic?
            BufferSource::empty::<InstanceData>(MAX_INSTANCE_DATA),
        );

        let bindings = Bindings {
            vertex_buffers: vec![geometry_vertex_buffer, positions_vertex_buffer],
            index_buffer,
            images: vec![],
        };

        let pipeline = ctx.new_pipeline(
            &[
                BufferLayout::default(),
                BufferLayout {
                    step_func: VertexStep::PerInstance,
                    ..BufferLayout::default()
                },
            ],
            &[
                VertexAttribute::with_buffer("in_position", VertexFormat::Float3, 0),
                VertexAttribute::with_buffer("in_inst_position", VertexFormat::Float3, 1), // TODO: VertexFormat::Int32?
                VertexAttribute::with_buffer("in_inst_color", VertexFormat::Float4, 1),
            ],
            shader,
            PipelineParams {
                depth_test: Comparison::Less,
                depth_write: true,
                cull_face: CullFace::Back,
                ..Default::default()
            },
        );
        // let voxels = bresenham(Voxel::ZERO, Voxel::new(10, 5, 3));

<<<<<<< HEAD
        let mut app = Self {
=======
        Self {
>>>>>>> 586e8a8c
            #[cfg(feature = "egui")]
            egui_mq: egui_miniquad::EguiMq::new(&mut *ctx),
            ctx,
            aspect_ratio: 1.0,
            fov_y_radians: 1.0,
            pipeline,
            prev_t: 0.0,
            frame_times: AllocRingBuffer::new(10),
            rotation_speed: 1.0,
            ground: generate_terrain(-50, -50, 200, 20, 200, 0.013, 20.0, Perlin::new(555)),
            cube: (bindings, indices.len() as i32),
            flowers: vec![flower(0)],
            mouse_left_down: false,
            mouse_right_down: false,
            mouse_downpos: (0.0, 0.0),
            mouse_prevpos: (0.0, 0.0),
            trackball_matrix: Mat4::IDENTITY,
        };
        app.resize_event(window_width, window_height);
        app
    }

    #[cfg(feature = "egui")]
    fn egui_ui(&mut self) {
        self.egui_mq.run(&mut *self.ctx, |_ctx, egui_ctx| {
            egui::TopBottomPanel::top("top bar").show(egui_ctx, |ui| {
                ui.menu_button("File", |ui| {
                    if ui.button("Quit").clicked() {
                        unimplemented!("this is ironic");
                    }
                });
            });

            egui::Window::new("Debug").show(egui_ctx, |ui| {
                // temporary, to show how to change values
                ui.add(
                    egui::Slider::new(&mut self.rotation_speed, (0.1)..=10.0).clamp_to_range(true),
                );

                ui.label(format!(
                    "Average frame time: {:.2} ms",
                    self.frame_times.iter().sum::<f32>() / self.frame_times.len() as f32
                ));
            });
        });

        self.egui_mq.draw(&mut *self.ctx);
    }

    fn camera_matrix(&mut self) -> Mat4 {
        let scale = 5.0;
        Mat4::look_at_rh(
            scale * Vec3::new(0.0, 0.0, 5.0),
            scale * Vec3::ZERO,
            Vec3::Y,
        )
    }

    fn trackball_control(&mut self, screen_pos: (f32, f32)) {
        let axis = Vec3::new(
            screen_pos.1 - self.mouse_prevpos.1,
            self.mouse_prevpos.0 - screen_pos.0,
            0.0,
        );
        let axis = Mat3::from_mat4(self.camera_matrix()).inverse() * axis;
        self.trackball_matrix = arb_rotate(axis, axis.length() / 50.0) * self.trackball_matrix;
    }
}

impl EventHandler for App {
    fn update(&mut self) {}

    fn resize_event(&mut self, width: f32, height: f32) {
        self.aspect_ratio = width / height;
        self.fov_y_radians = height / 1000.0;
    }

    fn draw(&mut self) {
        let draw_start = Instant::now();

        let t = date::now();
        let _delta = (t - self.prev_t) as f32;
        self.prev_t = t;

        self.ctx
            .begin_default_pass(PassAction::clear_color(0.1, 0.1, 0.1, 1.0));
        // Beware the pipeline
        self.ctx.apply_pipeline(&self.pipeline);

        let proj_matrix =
            Mat4::perspective_rh_gl(self.fov_y_radians, self.aspect_ratio, 0.1, 1000.0);
        let camera = self.camera_matrix() * self.trackball_matrix;

        self.ctx.apply_bindings(&self.cube.0);
        self.ctx
            .apply_uniforms(UniformsSource::table(&shader::Uniforms {
                proj_matrix,
                model_matrix: camera,
            }));
        self.ctx.apply_bindings(&self.cube.0);

        // Draw ground
        self.ctx.buffer_update(
            self.cube.0.vertex_buffers[1],
            BufferSource::slice(
                &self
                    .ground
                    .iter()
                    .map(|voxel| InstanceData {
                        position: Vec3::new(
                            voxel.position.x as f32,
                            voxel.position.y as f32,
                            voxel.position.z as f32,
                        ),
                        color: Vec4::new(
                            voxel.color.x,
                            voxel.color.y,
                            voxel.color.z,
                            voxel.color.w,
                        ),
                    })
                    .collect::<Vec<_>>(),
            ),
        );
        self.ctx
            .apply_uniforms(UniformsSource::table(&shader::Uniforms {
                proj_matrix,
                model_matrix: camera,
            }));
        self.ctx.draw(0, self.cube.1, self.ground.len() as i32);

        // Draw objects
        let objects = self.flowers.iter();
        for model in objects.flatten() {
            let instance_data: Vec<_> = model
                .points
                .iter()
                .copied()
                .map(
                    |Voxel {
                         position: Point { x, y, z },
                         color,
                     }| InstanceData {
                        position: Vec3::new(x as f32, y as f32, z as f32),
                        color,
                    },
                )
                .collect();
            self.ctx.buffer_update(
                self.cube.0.vertex_buffers[1],
                BufferSource::slice(&instance_data),
            );
            self.ctx
                .apply_uniforms(UniformsSource::table(&shader::Uniforms {
                    proj_matrix,
                    model_matrix: camera
                        * Mat4::from_rotation_translation(model.rotation, model.translation),
                }));
            self.ctx.draw(0, self.cube.1, model.points.len() as i32);
        }

        self.ctx.end_render_pass();

        #[cfg(feature = "egui")]
        self.egui_ui();

        self.ctx.commit_frame();

        let draw_end = Instant::now();
        self.frame_times
            .push(draw_end.duration_since(draw_start).as_secs_f32() * 1000.0)
    }

    fn mouse_motion_event(&mut self, x: f32, y: f32) {
        #[cfg(feature = "egui")]
        self.egui_mq.mouse_motion_event(x, y);

        if self.mouse_left_down {
            self.trackball_control((x, y));
        }

        self.mouse_prevpos = (x, y);
    }

    fn mouse_wheel_event(&mut self, dx: f32, dy: f32) {
        #[cfg(feature = "egui")]
        self.egui_mq.mouse_wheel_event(dx, dy);
    }

    fn mouse_button_down_event(&mut self, mb: miniquad::MouseButton, x: f32, y: f32) {
        #[cfg(feature = "egui")]
        self.egui_mq.mouse_button_down_event(mb, x, y);

        self.mouse_downpos = (x, y);
        self.mouse_prevpos = (x, y);
        match mb {
            miniquad::MouseButton::Left => self.mouse_left_down = true,
            miniquad::MouseButton::Right => self.mouse_right_down = true,
            _ => {}
        }
    }

    fn mouse_button_up_event(&mut self, mb: miniquad::MouseButton, x: f32, y: f32) {
        #[cfg(feature = "egui")]
        self.egui_mq.mouse_button_up_event(mb, x, y);

        match mb {
            miniquad::MouseButton::Left => self.mouse_left_down = false,
            miniquad::MouseButton::Right => self.mouse_right_down = false,
            _ => {}
        }
    }

    fn char_event(&mut self, character: char, _keymods: miniquad::KeyMods, _repeat: bool) {
        #[cfg(feature = "egui")]
        self.egui_mq.char_event(character);
    }

    fn key_down_event(
        &mut self,
        keycode: miniquad::KeyCode,
        keymods: miniquad::KeyMods,
        _repeat: bool,
    ) {
        #[cfg(feature = "egui")]
        self.egui_mq.key_down_event(keycode, keymods);
    }

    fn key_up_event(&mut self, keycode: miniquad::KeyCode, keymods: miniquad::KeyMods) {
        #[cfg(feature = "egui")]
        self.egui_mq.key_up_event(keycode, keymods);
    }
}

fn main() {
    let conf = conf::Conf {
        window_title: "voxel garden".to_string(),
        window_width: 800,
        window_height: 800,
        ..conf::Conf::default()
    };
    miniquad::start(conf, move || Box::new(App::new()));
}

mod shader {
    use glam::Mat4;
    use miniquad::ShaderMeta;
    use miniquad::UniformBlockLayout;
    use miniquad::UniformDesc;
    use miniquad::UniformType;

    pub const VERTEX: &str = include_str!("shaders/shader.vert");
    pub const FRAGMENT: &str = include_str!("shaders/shader.frag");

    pub fn meta() -> ShaderMeta {
        ShaderMeta {
            images: vec![],
            uniforms: UniformBlockLayout {
                uniforms: vec![
                    UniformDesc::new("proj_matrix", UniformType::Mat4),
                    UniformDesc::new("model_matrix", UniformType::Mat4),
                ],
            },
        }
    }

    #[repr(C)]
    pub struct Uniforms {
        pub proj_matrix: Mat4,
        pub model_matrix: Mat4,
    }
}<|MERGE_RESOLUTION|>--- conflicted
+++ resolved
@@ -1,9 +1,4 @@
-<<<<<<< HEAD
-=======
-use noise::Perlin;
-use std::f32::consts::PI;
 use std::mem::size_of;
->>>>>>> 586e8a8c
 use std::time::Instant;
 
 use glam::{IVec3, Mat3, Mat4, Quat, Vec3, Vec4};
@@ -19,13 +14,6 @@
 use utils::arb_rotate;
 
 mod models;
-<<<<<<< HEAD
-mod utils;
-
-pub type Point = IVec3;
-pub type Color = Vec4;
-=======
-use models::terrain::generate_terrain;
 mod utils;
 
 type Point = IVec3;
@@ -33,9 +21,6 @@
 type Object = Vec<Model>;
 
 const MAX_INSTANCE_DATA: usize = size_of::<InstanceData>() * 100000;
->>>>>>> 586e8a8c
-
-const MAX_VOXELS: usize = 100000000;
 
 struct App {
     ctx: Box<dyn RenderingBackend>,
@@ -174,11 +159,7 @@
         );
         // let voxels = bresenham(Voxel::ZERO, Voxel::new(10, 5, 3));
 
-<<<<<<< HEAD
         let mut app = Self {
-=======
-        Self {
->>>>>>> 586e8a8c
             #[cfg(feature = "egui")]
             egui_mq: egui_miniquad::EguiMq::new(&mut *ctx),
             ctx,
