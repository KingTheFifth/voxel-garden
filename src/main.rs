use std::mem::size_of;
use std::{collections::HashMap, f32::consts::PI};

use glam::{IVec2, IVec3, Mat4, Quat, Vec3, Vec4};
use miniquad::{
    conf, date, window, Bindings, BufferLayout, BufferSource, BufferType, BufferUsage, Comparison,
    CullFace, EventHandler, KeyCode, PassAction, Pipeline, PipelineParams, RenderingBackend,
    ShaderSource, UniformsSource, VertexAttribute, VertexFormat, VertexStep,
};
use models::terrain::GenerationPositions;
use models::terrain::{generate_terrain, TerrainConfig};
use models::tree::tree;
use noise::Perlin;
use ringbuffer::{AllocRingBuffer, RingBuffer as _};

use crate::camera::{trackball_control, Movement};
use crate::models::{terrain, Object};

mod camera;
mod models;
mod utils;

type Point = IVec3;
type Color = Vec4;

const MAX_INSTANCE_DATA: usize = size_of::<InstanceData>() * 100_000;

struct App {
    ctx: Box<dyn RenderingBackend>,
    aspect_ratio: f32,
    fov_y_radians: f32,
    #[cfg(feature = "egui")]
    egui_mq: egui_miniquad::EguiMq,
    pipeline: Pipeline,
    cube: (Bindings, i32),

    frame_times: AllocRingBuffer<f32>,

    prev_update: f64,
    prev_draw: f64,
    fps_history: AllocRingBuffer<f32>,
    view_fps_graph: bool,

    // This is per-chunk
    terrain_config: TerrainConfig,
    terrain: HashMap<IVec2, Vec<InstanceData>>,
    voxels: Vec<Voxel>,

    sun_direction: Vec3,
    sun_color: Vec3,

    keys_down: HashMap<KeyCode, bool>,
    mouse_left_down: bool,
    mouse_right_down: bool,
    mouse_prev_pos: (f32, f32),
    movement: Movement,
}

#[derive(Clone, Copy, Debug)]
struct Voxel {
    position: Point,
    color: Color,
}

#[repr(C)]
struct VertexData {
    position: Vec3,
    normal: Vec3,
}

#[repr(C)]
#[derive(Clone, Copy)]
struct InstanceData {
    position: Vec3,
    color: Vec4,
}

impl InstanceData {
    fn new(position: Vec3, color: Vec4) -> InstanceData {
        InstanceData { position, color }
    }
}

impl App {
    fn new() -> Self {
        let mut ctx: Box<dyn RenderingBackend> = window::new_rendering_backend();
        let (window_width, window_height) = window::screen_size();
        let shader = ctx
            .new_shader(
                ShaderSource::Glsl {
                    vertex: shader::VERTEX,
                    fragment: shader::FRAGMENT,
                },
                shader::meta(),
            )
            .unwrap();

        let d = 0.5;
        #[rustfmt::skip]
        let vertices = [
            VertexData { position: Vec3::new(-d, -d, -d), normal: Vec3::new( -d, 0.0, 0.0).normalize() },
            VertexData { position: Vec3::new( d, -d, -d), normal: Vec3::new(  0.0, 0.0, -d).normalize() },
            VertexData { position: Vec3::new(-d,  d, -d), normal: Vec3::new( -d,  d, -d).normalize() },
            VertexData { position: Vec3::new( d,  d, -d), normal: Vec3::new(  d,  d, -d).normalize() },
            VertexData { position: Vec3::new(-d, -d,  d), normal: Vec3::new( 0.0, -d,  0.0).normalize() },
            VertexData { position: Vec3::new( d, -d,  d), normal: Vec3::new(  d, 0.0,  0.0).normalize() },
            VertexData { position: Vec3::new(-d,  d,  d), normal: Vec3::new( 0.0,  d,  0.0).normalize() },
            VertexData { position: Vec3::new( d,  d,  d), normal: Vec3::new(  0.0,  0.0,  d).normalize() },
        ];

        let geometry_vertex_buffer = ctx.new_buffer(
            BufferType::VertexBuffer,
            BufferUsage::Immutable,
            BufferSource::slice(&vertices),
        );

        // Flat shading uses the attributes of the last vertex of a triangle
        // for every fragment in it
        // By making sure that both triangles for a side of a voxel shares the
        // same last vertex, the entire side gets the same attributes such as
        // surface normal
        #[rustfmt::skip]
        let indices = [
            // Back
            0, 2, 1,   2, 3, 1,
            // Front
            4, 5, 7,   6, 4, 7,
            // Right
            1, 3, 5,   3, 7, 5,
            // Left
            4, 6, 0,   6, 2, 0,
            // Top
            7, 3, 6,   3, 2, 6,
            // Bottom
            1, 5, 4,   0, 1, 4,

        ];

        let index_buffer = ctx.new_buffer(
            BufferType::IndexBuffer,
            BufferUsage::Immutable,
            BufferSource::slice(&indices),
        );

        let positions_vertex_buffer = ctx.new_buffer(
            BufferType::VertexBuffer,
            BufferUsage::Stream, // TODO: dynamic?
            BufferSource::empty::<InstanceData>(MAX_INSTANCE_DATA),
        );

        let bindings = Bindings {
            vertex_buffers: vec![geometry_vertex_buffer, positions_vertex_buffer],
            index_buffer,
            images: vec![],
        };

        let pipeline = ctx.new_pipeline(
            &[
                BufferLayout::default(),
                BufferLayout {
                    step_func: VertexStep::PerInstance,
                    ..BufferLayout::default()
                },
            ],
            &[
                VertexAttribute::with_buffer("in_position", VertexFormat::Float3, 0),
                VertexAttribute::with_buffer("in_normal", VertexFormat::Float3, 0),
                VertexAttribute::with_buffer("in_inst_position", VertexFormat::Float3, 1), // TODO: VertexFormat::Int32?
                VertexAttribute::with_buffer("in_inst_color", VertexFormat::Float4, 1),
            ],
            shader,
            PipelineParams {
                depth_test: Comparison::Less,
                depth_write: true,
                cull_face: CullFace::Back,
                ..Default::default()
            },
        );
        // let voxels = bresenham(Voxel::ZERO, Voxel::new(10, 5, 3));

        let terrain_config = TerrainConfig {
            sample_rate: 0.04,
            width: 8,
            height: 20,
            depth: 8,
            max_height: 20.,
            noise: Perlin::new(555),
        };

        let mut app = Self {
            #[cfg(feature = "egui")]
            egui_mq: egui_miniquad::EguiMq::new(&mut *ctx),
            ctx,
            aspect_ratio: 1.0,
            fov_y_radians: 1.0,
            pipeline,
            frame_times: AllocRingBuffer::new(10),
            terrain_config,
            prev_update: 0.0,
            prev_draw: 0.0,
            fps_history: AllocRingBuffer::new(256),
            view_fps_graph: false,
            terrain: HashMap::new(),
            cube: (bindings, indices.len() as i32),
            sun_direction: Vec3::new(0.0, 1.0, 0.0),
            sun_color: Vec3::new(0.99, 0.72, 0.075),
            voxels: vec![],
            keys_down: HashMap::new(),
            mouse_left_down: false,
            mouse_right_down: false,
            mouse_prev_pos: (0.0, 0.0),
            movement: Movement::OnGround {
                position: Vec3::ZERO,
                velocity: Vec3::ZERO,
                look_h: 0.0,
                look_v: 0.0,
            },
            // movement: Movement::Trackball {
            //     down_pos: (0.0, 0.0),
            //     matrix: Mat4::IDENTITY,
            // },
        };
        app.resize_event(window_width, window_height);
        app
    }

    #[cfg(feature = "egui")]
    fn egui_ui(&mut self) {
        use egui::{TopBottomPanel, Window};
        use egui_plot::{Line, Plot, PlotPoints};

        self.egui_mq.run(&mut *self.ctx, |_ctx, egui_ctx| {
            TopBottomPanel::top("top bar").show(egui_ctx, |ui| {
                ui.horizontal(|ui| {
                    ui.menu_button("File", |ui| {
                        if ui.button("Quit").clicked() {
                            unimplemented!("this is ironic");
                        }
                    });
                    ui.menu_button("View", |ui| {
                        ui.checkbox(&mut self.view_fps_graph, "FPS graph");
                        ui.separator();
                        if ui.button("Switch to trackball camera").clicked() {
                            self.movement = Movement::Trackball {
                                down_pos: (0.0, 0.0),
                                matrix: Mat4::IDENTITY,
                            }
                        }
                        if ui.button("Switch to flying camera").clicked() {
                            self.movement = Movement::Flying {
                                position: Vec3::ZERO,
                                look_h: 0.0,
                                look_v: 0.0,
                            };
                        }
                    });
                });
            });

            egui::Window::new("Debug").show(egui_ctx, |ui| {
                ui.add(
                    egui::Slider::new(&mut self.terrain_config.sample_rate, (0.001)..=0.04)
                        .clamp_to_range(true)
                        .logarithmic(true),
                );

                ui.label(format!(
                    "Average frame time: {:.2} ms",
                    self.frame_times.iter().sum::<f32>() / self.frame_times.len() as f32
                ));
            });
            Window::new("FPS")
                .collapsible(false)
                .open(&mut self.view_fps_graph)
                .default_height(200.0)
                .default_width(300.0)
                .show(egui_ctx, |ui| {
                    let fps_points: PlotPoints = self
                        .fps_history
                        .iter()
                        .enumerate()
                        .map(|(x, y)| [x as f64, *y as f64])
                        .collect();
                    Plot::new("fps plot")
                        .include_y(0.0)
                        .include_y(60.0)
                        .allow_drag(false)
                        .allow_scroll(false)
                        .show_background(false)
                        .show_x(false)
                        .show(ui, |plot_ui| plot_ui.line(Line::new(fps_points)));
                });
        });

        self.egui_mq.draw(&mut *self.ctx);
    }

    fn generate_chunk(terrain_config: &TerrainConfig, chunk: IVec2) -> Vec<InstanceData> {
        generate_terrain(chunk.x * 8, chunk.y * 8, terrain_config).ground
    }

    fn draw_ground(&mut self, projection: Mat4, camera: Mat4, camera_position: IVec2) {
        let camera_chunk = IVec2::new(camera_position.x / 8, camera_position.y / 8);
        for dy in -8..=8 {
            for dx in -8..=8 {
                let d_chunk = IVec2::new(dx, dy);
                let chunk_data = self
                    .terrain
                    .entry(camera_chunk + d_chunk)
                    .or_insert_with(|| {
                        Self::generate_chunk(&self.terrain_config, camera_chunk + d_chunk)
                    });
                self.ctx.buffer_update(
                    self.cube.0.vertex_buffers[1],
                    BufferSource::slice(chunk_data),
                );
                self.ctx
                    .apply_uniforms(UniformsSource::table(&shader::Uniforms {
                        proj_matrix: projection,
                        model_matrix: camera,
                        camera_matrix: camera,
                        sun_direction: self.sun_direction,
                        sun_color: self.sun_color,
                    }));
                self.ctx.draw(0, self.cube.1, chunk_data.len() as i32);
            }
        }
    }

    fn draw_spawn_points(&mut self, projection: Mat4, camera: Mat4) {
        // self.ctx.buffer_update(
        //     self.cube.0.vertex_buffers[1],
        //     BufferSource::slice(&self.spawn_points),
        // );
        // self.ctx
        //     .apply_uniforms(UniformsSource::table(&shader::Uniforms {
        //         proj_matrix: projection,
        //         model_matrix: camera,
        //         camera_matrix: camera,
        //         sun_direction: self.sun_direction,
        //         sun_color: self.sun_color,
        //     }));
        // self.ctx
        //     .draw(0, self.cube.1, self.terrain.spawn_points.len() as i32);
    }

    fn draw_objects(&mut self, projection: Mat4, camera: Mat4) {
        // for model in self.objects.iter().flat_map(|obj| &obj.models) {
        //     self.ctx.buffer_update(
        //         self.cube.0.vertex_buffers[1],
        //         BufferSource::slice(&model.points),
        //     );
        //     self.ctx
        //         .apply_uniforms(UniformsSource::table(&shader::Uniforms {
        //             proj_matrix: projection,
        //             model_matrix: camera
        //                 * Mat4::from_rotation_translation(model.rotation, model.translation),
        //             camera_matrix: camera,
        //             sun_direction: self.sun_direction,
        //             sun_color: self.sun_color,
        //         }));
        //     self.ctx.draw(0, self.cube.1, model.points.len() as i32);
        // }
    }

    fn draw_voxels(&mut self, projection: Mat4, camera: Mat4) {
        let data: Vec<_> = self
            .voxels
            .iter()
            .copied()
            .map(
                |Voxel {
                     position: Point { x, y, z },
                     color,
                 }| InstanceData {
                    position: Vec3::new(x as f32, y as f32, z as f32),
                    color,
                },
            )
            .collect();
        self.ctx
            .buffer_update(self.cube.0.vertex_buffers[1], BufferSource::slice(&data));
        self.ctx
            .apply_uniforms(UniformsSource::table(&shader::Uniforms {
                proj_matrix: projection,
                model_matrix: camera,
                camera_matrix: camera,
                sun_color: self.sun_color,
                sun_direction: self.sun_direction,
            }));
        self.ctx.draw(0, self.cube.1, data.len() as i32);
    }
}

impl EventHandler for App {
    fn update(&mut self) {
        let now = date::now();
        let delta = (now - self.prev_update) as f32;
        self.prev_update = now;

        match &mut self.movement {
            Movement::Trackball { .. } => {}
            Movement::Flying {
                position,
                look_h,
                look_v,
            } => {
                let mut movement_vector = Vec4::ZERO;
                if self.keys_down.get(&KeyCode::W).copied().unwrap_or(false) {
                    // forward
                    movement_vector += Vec4::Z;
                }
                if self.keys_down.get(&KeyCode::S).copied().unwrap_or(false) {
                    // backward
                    movement_vector += -Vec4::Z;
                }
                if self.keys_down.get(&KeyCode::A).copied().unwrap_or(false) {
                    // left
                    movement_vector += Vec4::X;
                }
                if self.keys_down.get(&KeyCode::D).copied().unwrap_or(false) {
                    // right
                    movement_vector += -Vec4::X;
                }
                if self.keys_down.get(&KeyCode::R).copied().unwrap_or(false) {
                    movement_vector += Vec4::Y;
                }
                if self.keys_down.get(&KeyCode::F).copied().unwrap_or(false) {
                    movement_vector += -Vec4::Y;
                }
                if movement_vector.length_squared() != 0.0 {
                    let rot_mat = Mat4::from_quat(
                        (Quat::from_rotation_y(*look_h) * Quat::from_rotation_x(*look_v))
                            .normalize(),
                    );
                    *position += (rot_mat * movement_vector.normalize()).truncate() * delta * 10.0;
                }
            }
            Movement::OnGround {
                position,
                velocity,
                look_h,
                look_v: _,
            } => {
                let mut movement_vector = Vec4::ZERO;
                if self.keys_down.get(&KeyCode::W).copied().unwrap_or(false) {
                    movement_vector += Vec4::Z;
                }
                if self.keys_down.get(&KeyCode::S).copied().unwrap_or(false) {
                    movement_vector += -Vec4::Z;
                }
                if self.keys_down.get(&KeyCode::A).copied().unwrap_or(false) {
                    movement_vector += Vec4::X;
                }
                if self.keys_down.get(&KeyCode::D).copied().unwrap_or(false) {
                    movement_vector += -Vec4::X;
                }
                if movement_vector.length_squared() != 0.0 {
                    let rot_mat = Mat4::from_quat(Quat::from_rotation_y(*look_h).normalize());
                    *position += (rot_mat * movement_vector.normalize()).truncate() * delta * 10.0;
                }

                let height_at_p = self.terrain_config.sample(position.x, position.z) + 2.0;

                let mut on_ground = position.y <= height_at_p;
                if on_ground
                    && self
                        .keys_down
                        .get(&KeyCode::Space)
                        .copied()
                        .unwrap_or(false)
                {
                    velocity.y = 5.0;
                    on_ground = false;
                }

                if on_ground {
                    *velocity = Vec3::ZERO;
                    position.y = height_at_p;
                } else {
                    velocity.y -= 20.0 * delta; // gravity
                    *position += delta * *velocity;
                }
            }
        }
    }

    fn resize_event(&mut self, width: f32, height: f32) {
        self.aspect_ratio = width / height;
        self.fov_y_radians = height / 1000.0;
    }

    fn draw(&mut self) {
        let now = date::now();
        let draw_delta = (now - self.prev_draw) as f32;
        self.prev_draw = now;
        self.fps_history.push(1.0 / draw_delta);

        self.ctx
            .begin_default_pass(PassAction::clear_color(0.1, 0.1, 0.1, 1.0));
        // Beware the pipeline
        self.ctx.apply_pipeline(&self.pipeline);

        let projection =
            Mat4::perspective_rh_gl(self.fov_y_radians, self.aspect_ratio, 0.1, 1000.0);
        let camera = self.movement.camera_matrix();

        let camera_position_2d = match self.movement {
            Movement::Trackball { .. } => IVec2::new(0, 0),
            Movement::Flying { position, .. } | Movement::OnGround { position, .. } => {
                IVec2::new(position.x.trunc() as i32, position.z.trunc() as i32)
            }
        };

        self.ctx.apply_bindings(&self.cube.0);
        self.draw_ground(projection, camera, camera_position_2d);
        self.draw_objects(projection, camera);
        self.draw_voxels(projection, camera);
        self.draw_spawn_points(projection, camera);

        self.ctx.end_render_pass();

        #[cfg(feature = "egui")]
        self.egui_ui();

        self.ctx.commit_frame();
    }

    fn mouse_motion_event(&mut self, x: f32, y: f32) {
        #[cfg(feature = "egui")]
        self.egui_mq.mouse_motion_event(x, y);

        let camera_matrix = self.movement.camera_matrix();
        match &mut self.movement {
            Movement::Trackball {
                down_pos: _,
                matrix,
            } => {
                if self.mouse_left_down {
                    *matrix =
                        trackball_control(camera_matrix, (x, y), self.mouse_prev_pos) * *matrix;
                }
            }
            Movement::Flying {
                position: _,
                look_h,
                look_v,
            }
            | Movement::OnGround {
                position: _,
                velocity: _,
                look_h,
                look_v,
            } => {
<<<<<<< HEAD
                *look_h += (self.mouse_prev_pos.0 - x) / 50.0;
                *look_v -= (self.mouse_prev_pos.1 - y) / 50.0;
=======
                *look_h += (self.mouse_prev_pos.0 - x) / 100.0;
                *look_v = (*look_v - (self.mouse_prev_pos.1 - y) / 100.0)
                    .clamp(-PI / 2.0 + 0.01, PI / 2.0 - 0.01);
>>>>>>> 06c599ae
            }
        }
        self.mouse_prev_pos = (x, y);
    }

    fn mouse_wheel_event(&mut self, dx: f32, dy: f32) {
        #[cfg(feature = "egui")]
        self.egui_mq.mouse_wheel_event(dx, dy);
    }

    fn mouse_button_down_event(&mut self, mb: miniquad::MouseButton, x: f32, y: f32) {
        #[cfg(feature = "egui")]
        self.egui_mq.mouse_button_down_event(mb, x, y);

        match &mut self.movement {
            Movement::Trackball {
                down_pos,
                matrix: _,
            } => {
                *down_pos = (x, y);
            }
            Movement::Flying { .. } => {}
            Movement::OnGround { .. } => {}
        }
        match mb {
            miniquad::MouseButton::Left => self.mouse_left_down = true,
            miniquad::MouseButton::Right => self.mouse_right_down = true,
            _ => {}
        }
    }

    fn mouse_button_up_event(&mut self, mb: miniquad::MouseButton, x: f32, y: f32) {
        #[cfg(feature = "egui")]
        self.egui_mq.mouse_button_up_event(mb, x, y);

        match mb {
            miniquad::MouseButton::Left => self.mouse_left_down = false,
            miniquad::MouseButton::Right => self.mouse_right_down = false,
            _ => {}
        }
    }

    fn char_event(&mut self, character: char, _keymods: miniquad::KeyMods, _repeat: bool) {
        #[cfg(feature = "egui")]
        self.egui_mq.char_event(character);
    }

    fn key_down_event(
        &mut self,
        keycode: miniquad::KeyCode,
        keymods: miniquad::KeyMods,
        _repeat: bool,
    ) {
        #[cfg(feature = "egui")]
        self.egui_mq.key_down_event(keycode, keymods);

        self.keys_down.insert(keycode, true);
    }

    fn key_up_event(&mut self, keycode: miniquad::KeyCode, keymods: miniquad::KeyMods) {
        #[cfg(feature = "egui")]
        self.egui_mq.key_up_event(keycode, keymods);

        self.keys_down.insert(keycode, false);
    }
}

fn main() {
    let conf = conf::Conf {
        window_title: "voxel garden".to_string(),
        window_width: 800,
        window_height: 800,
        ..conf::Conf::default()
    };
    miniquad::start(conf, move || Box::new(App::new()));
}

mod shader {
    use glam::Mat4;
    use glam::Vec3;
    use miniquad::ShaderMeta;
    use miniquad::UniformBlockLayout;
    use miniquad::UniformDesc;
    use miniquad::UniformType;

    pub const VERTEX: &str = include_str!("shaders/shader.vert");
    pub const FRAGMENT: &str = include_str!("shaders/shader.frag");

    pub fn meta() -> ShaderMeta {
        ShaderMeta {
            images: vec![],
            uniforms: UniformBlockLayout {
                uniforms: vec![
                    UniformDesc::new("proj_matrix", UniformType::Mat4),
                    UniformDesc::new("model_matrix", UniformType::Mat4),
                    UniformDesc::new("camera_matrix", UniformType::Mat4),
                    UniformDesc::new("sun_direction", UniformType::Float3),
                    UniformDesc::new("sun_color", UniformType::Float3),
                ],
            },
        }
    }

    #[repr(C)]
    pub struct Uniforms {
        pub proj_matrix: Mat4,
        pub model_matrix: Mat4,
        pub camera_matrix: Mat4,
        pub sun_direction: Vec3,
        pub sun_color: Vec3,
    }
}<|MERGE_RESOLUTION|>--- conflicted
+++ resolved
@@ -7,14 +7,11 @@
     CullFace, EventHandler, KeyCode, PassAction, Pipeline, PipelineParams, RenderingBackend,
     ShaderSource, UniformsSource, VertexAttribute, VertexFormat, VertexStep,
 };
-use models::terrain::GenerationPositions;
 use models::terrain::{generate_terrain, TerrainConfig};
-use models::tree::tree;
 use noise::Perlin;
 use ringbuffer::{AllocRingBuffer, RingBuffer as _};
 
 use crate::camera::{trackball_control, Movement};
-use crate::models::{terrain, Object};
 
 mod camera;
 mod models;
@@ -552,14 +549,9 @@
                 look_h,
                 look_v,
             } => {
-<<<<<<< HEAD
-                *look_h += (self.mouse_prev_pos.0 - x) / 50.0;
-                *look_v -= (self.mouse_prev_pos.1 - y) / 50.0;
-=======
                 *look_h += (self.mouse_prev_pos.0 - x) / 100.0;
                 *look_v = (*look_v - (self.mouse_prev_pos.1 - y) / 100.0)
                     .clamp(-PI / 2.0 + 0.01, PI / 2.0 - 0.01);
->>>>>>> 06c599ae
             }
         }
         self.mouse_prev_pos = (x, y);
