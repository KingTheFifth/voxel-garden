--- conflicted
+++ resolved
@@ -42,13 +42,9 @@
     objects: Vec<Object>,
     voxels: Vec<Voxel>,
 
-<<<<<<< HEAD
-    flowers: Vec<Object>,
-    cube: (Bindings, i32),
     sun_direction: Vec3,
     sun_color: Vec3,
-=======
->>>>>>> 6f168338
+
     keys_down: HashMap<KeyCode, bool>,
     mouse_left_down: bool,
     mouse_right_down: bool,
@@ -102,16 +98,13 @@
 }
 
 #[repr(C)]
-<<<<<<< HEAD
 struct VertexData {
     position: Vec3,
     normal: Vec3,
 }
 
 #[repr(C)]
-=======
 #[derive(Clone, Copy)]
->>>>>>> 6f168338
 struct InstanceData {
     position: Vec3,
     color: Vec4,
@@ -231,14 +224,10 @@
             view_fps_graph: false,
             ground: generate_terrain(-50, -50, 200, 20, 200, 0.013, 20.0, Perlin::new(555)),
             cube: (bindings, indices.len() as i32),
-<<<<<<< HEAD
-            flowers: vec![flower(0)],
             sun_direction: Vec3::new(0.0, 1.0, 0.0),
             sun_color: Vec3::new(0.99, 0.72, 0.075),
-=======
             objects: vec![Object::new("tree", tree(0))],
             voxels: vec![],
->>>>>>> 6f168338
             keys_down: HashMap::new(),
             mouse_left_down: false,
             mouse_right_down: false,
@@ -321,6 +310,9 @@
             .apply_uniforms(UniformsSource::table(&shader::Uniforms {
                 proj_matrix: projection,
                 model_matrix: camera,
+                camera_matrix: camera,
+                sun_direction: self.sun_direction,
+                sun_color: self.sun_color,
             }));
         self.ctx.draw(0, self.cube.1, self.ground.len() as i32);
     }
@@ -336,6 +328,9 @@
                     proj_matrix: projection,
                     model_matrix: camera
                         * Mat4::from_rotation_translation(model.rotation, model.translation),
+                    camera_matrix: camera,
+                    sun_direction: self.sun_direction,
+                    sun_color: self.sun_color,
                 }));
             self.ctx.draw(0, self.cube.1, model.points.len() as i32);
         }
@@ -362,6 +357,9 @@
             .apply_uniforms(UniformsSource::table(&shader::Uniforms {
                 proj_matrix: projection,
                 model_matrix: camera,
+                camera_matrix: camera,
+                sun_color: self.sun_color,
+                sun_direction: self.sun_direction,
             }));
         self.ctx.draw(0, self.cube.1, data.len() as i32);
     }
@@ -472,69 +470,9 @@
         };
 
         self.ctx.apply_bindings(&self.cube.0);
-<<<<<<< HEAD
-        self.ctx
-            .apply_uniforms(UniformsSource::table(&shader::Uniforms {
-                proj_matrix,
-                model_matrix: camera,
-                camera_matrix: camera,
-                sun_color: self.sun_color,
-                sun_direction: self.sun_direction,
-            }));
-        self.ctx.apply_bindings(&self.cube.0);
-
-        // Draw ground
-        self.ctx.buffer_update(
-            self.cube.0.vertex_buffers[1],
-            BufferSource::slice(&self.ground),
-        );
-        self.ctx
-            .apply_uniforms(UniformsSource::table(&shader::Uniforms {
-                proj_matrix,
-                model_matrix: camera,
-                camera_matrix: camera,
-                sun_direction: self.sun_direction,
-                sun_color: self.sun_color,
-            }));
-        self.ctx.draw(0, self.cube.1, self.ground.len() as i32);
-
-        // Draw objects
-        let objects = self.flowers.iter();
-        for model in objects.flatten() {
-            let instance_data: Vec<_> = model
-                .points
-                .iter()
-                .copied()
-                .map(
-                    |Voxel {
-                         position: Point { x, y, z },
-                         color,
-                     }| InstanceData {
-                        position: Vec3::new(x as f32, y as f32, z as f32),
-                        color,
-                    },
-                )
-                .collect();
-            self.ctx.buffer_update(
-                self.cube.0.vertex_buffers[1],
-                BufferSource::slice(&instance_data),
-            );
-            self.ctx
-                .apply_uniforms(UniformsSource::table(&shader::Uniforms {
-                    proj_matrix,
-                    model_matrix: camera
-                        * Mat4::from_rotation_translation(model.rotation, model.translation),
-                    camera_matrix: camera,
-                    sun_direction: self.sun_direction,
-                    sun_color: self.sun_color,
-                }));
-            self.ctx.draw(0, self.cube.1, model.points.len() as i32);
-        }
-=======
         // self.draw_ground(projection, camera);
         self.draw_objects(projection, camera);
         self.draw_voxels(projection, camera);
->>>>>>> 6f168338
 
         self.ctx.end_render_pass();
 
