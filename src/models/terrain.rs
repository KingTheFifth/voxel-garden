use crate::utils::RED;
use crate::InstanceData;
use glam::{Vec3, Vec4};
use noise::{NoiseFn, Perlin};
use rand::prelude::*;

#[derive(Clone)]
pub struct TerrainConfig {
    pub sample_rate: f32,
    pub width: i32,
    pub height: i32,
    pub depth: i32,
    pub max_height: f32,
    pub noise: Perlin,
}

impl TerrainConfig {
    pub fn sample(&self, x: f32, z: f32) -> f32 {
        let px = x * self.sample_rate;
        let pz = z * self.sample_rate;
        let sample = (self.noise.get([px as f64, pz as f64]) as f32 + 1.0) / 2.0;
        self.max_height * sample
    }
}

pub struct GenerationPositions {
    pub ground: Vec<InstanceData>,
    pub spawn_points: Vec<InstanceData>,
}

impl GenerationPositions {
    fn new(ground: Vec<InstanceData>, spawn_points: Vec<InstanceData>) -> GenerationPositions {
        GenerationPositions {
            ground,
            spawn_points,
        }
    }
}

pub fn generate_terrain(config: &TerrainConfig) -> GenerationPositions {
    let mut rng = rand::thread_rng();
    let mut instance_data = Vec::new();
    let mut spawn_points: Vec<InstanceData> = Vec::new();
    let depth = config.depth;
    let width = config.width;

    for z in 0..depth {
        for x in 0..width {
            let current_height = config.sample(x as f32, z as f32).trunc();

<<<<<<< HEAD
    for z in pos_z..pos_z + depth {
        for y in 0..height {
            for x in pos_x..pos_x + width {
                let sample_x: f32 = x as f32 * sample_rate;
                let sample_z: f32 = z as f32 * sample_rate;
                let sample: f32 = (perlin.get([sample_x as f64, sample_z as f64]) as f32 + 1.) / 2.;
                let height = sample * max_height;

                if y <= height as i32 {
                    let color = Vec4::new(0.1, 0.5, 0.2, 1.0);
                    let position = Vec3::new(x as f32, height, z as f32);
                    instance_data.push(InstanceData::new(position, color));
                }
            }
        }
    }

    instance_data
=======
            // Generate instance data for ground voxels
            let color = Vec4::new(0.1, 0.5, 0.2, 1.0);
            let position = Vec3::new(x as f32, current_height, z as f32);
            instance_data.push(InstanceData::new(position, color));

            let rand: f64 = rng.gen();
            // Flower
            if rand < 0.05 {
                spawn_points.push(InstanceData::new(
                    Vec3::new(
                        position.x,
                        position.y + 1., // We place thing on the ground, not in it
                        position.z,
                    ),
                    RED,
                ));
            }
        }
    }
    GenerationPositions::new(instance_data, spawn_points)
>>>>>>> 968dcfb5
}<|MERGE_RESOLUTION|>--- conflicted
+++ resolved
@@ -37,37 +37,17 @@
     }
 }
 
-pub fn generate_terrain(config: &TerrainConfig) -> GenerationPositions {
+pub fn generate_terrain(x: i32, z: i32, config: &TerrainConfig) -> GenerationPositions {
     let mut rng = rand::thread_rng();
     let mut instance_data = Vec::new();
     let mut spawn_points: Vec<InstanceData> = Vec::new();
     let depth = config.depth;
     let width = config.width;
 
-    for z in 0..depth {
-        for x in 0..width {
+    for z in z..depth {
+        for x in x..width {
             let current_height = config.sample(x as f32, z as f32).trunc();
 
-<<<<<<< HEAD
-    for z in pos_z..pos_z + depth {
-        for y in 0..height {
-            for x in pos_x..pos_x + width {
-                let sample_x: f32 = x as f32 * sample_rate;
-                let sample_z: f32 = z as f32 * sample_rate;
-                let sample: f32 = (perlin.get([sample_x as f64, sample_z as f64]) as f32 + 1.) / 2.;
-                let height = sample * max_height;
-
-                if y <= height as i32 {
-                    let color = Vec4::new(0.1, 0.5, 0.2, 1.0);
-                    let position = Vec3::new(x as f32, height, z as f32);
-                    instance_data.push(InstanceData::new(position, color));
-                }
-            }
-        }
-    }
-
-    instance_data
-=======
             // Generate instance data for ground voxels
             let color = Vec4::new(0.1, 0.5, 0.2, 1.0);
             let position = Vec3::new(x as f32, current_height, z as f32);
@@ -88,5 +68,4 @@
         }
     }
     GenerationPositions::new(instance_data, spawn_points)
->>>>>>> 968dcfb5
 }