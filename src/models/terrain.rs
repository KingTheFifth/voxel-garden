--- conflicted
+++ resolved
@@ -1,23 +1,21 @@
-use crate::InstanceData;
 use glam::{Vec3, Vec4};
 use noise::{NoiseFn, Perlin};
 
-<<<<<<< HEAD
-pub fn _generate_flat_terrain(pos_x: i32, pos_z: i32, width: i32, depth: i32) -> Vec<Voxel> {
-    let mut voxels = Vec::new();
+use crate::InstanceData;
+
+pub fn _generate_flat_terrain(pos_x: i32, pos_z: i32, width: i32, depth: i32) -> Vec<InstanceData> {
+    let mut instance_data = Vec::new();
 
     for z in 0..depth {
         for x in 0..width {
-            let position = IVec3::new(pos_x + x, 0, pos_z + z);
+            let position = Vec3::new((pos_x + x) as f32, 0.0, (pos_z + z) as f32);
             let color = Vec4::new(0.1, 0.5, 0.2, 1.0);
-            voxels.push(Voxel::new(position, color));
+            instance_data.push(InstanceData::new(position, color));
         }
     }
-    voxels
+    instance_data
 }
 
-=======
->>>>>>> a9a68dab
 pub fn generate_terrain(
     pos_x: i32,
     pos_z: i32,
