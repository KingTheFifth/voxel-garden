--- conflicted
+++ resolved
@@ -26,7 +26,6 @@
         translation,
     };
 
-<<<<<<< HEAD
     let mut rng = thread_rng();
     let layers: i32 = 3;
     let mut canopy: Vec<Model> = vec![];
@@ -44,22 +43,9 @@
                 .map(|Point { x, y, z }| InstanceData {
                     position: Vec3::new(x as f32, y as f32, z as f32),
                     color: GREEN,
+                    is_water: 0,
                 })
                 .collect();
-=======
-    let shrub = Model {
-        points: sphere(Point::new(0, tree_height, 0), 15.0)
-            .into_iter()
-            .map(|Point { x, y, z }| InstanceData {
-                position: Vec3::new(x as f32, y as f32, z as f32),
-                color: GREEN,
-                is_water: 0,
-            })
-            .collect(),
-        rotation: Quat::IDENTITY,
-        translation,
-    };
->>>>>>> 7c7c38ad
 
             // Create a model for this shrub, placed at the correct model coordinate
             let shrub = Model {
