--- conflicted
+++ resolved
@@ -1,7 +1,3 @@
 pub mod flower;
-<<<<<<< HEAD
-pub mod terrarin;
-=======
 pub mod primitives;
-pub mod terrain;
->>>>>>> 56f2d6f2
+pub mod terrain;