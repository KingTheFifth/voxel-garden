#version 330

in  vec3 in_position;
in  vec3 in_normal;
in  vec3 in_inst_position;
in  vec4 in_inst_color;
in uint is_water;

flat out vec4 out_inst_color;

uniform mat4 proj_matrix;
uniform mat4 model_matrix;
uniform mat4 camera_matrix;
uniform vec3 sun_direction;
<<<<<<< HEAD
uniform vec3 sun_color;
uniform float time;

void main(void) {
    vec3 new_inst_pos = in_inst_position;
    if (is_water != uint(0)) {
        float x_factor = 1 / (0.001*0.5);
        float z_factor = 1 / (0.0023 * 0.5);
        float x = in_inst_position.x;
        float z = in_inst_position.z;
        float x_square = x * x;
        float z_square = z * z;
        float amp = sin(time + x_square * 1/x_factor + z_square * 1/z_factor);
        float amp_sqare = amp * amp;
        new_inst_pos.y = ((amp_sqare * 0.7) + in_inst_position.y);
    }
    vec3 pos = new_inst_pos + in_position;
    gl_Position = proj_matrix * model_matrix * vec4(pos, 1.0);
    
=======
uniform vec4 sun_color;
uniform vec4 ambient_light_color;

void main(void) {
    gl_Position = proj_matrix * model_matrix * vec4(in_position + in_inst_position, 1.0);

>>>>>>> 326ed979
    vec3 n = normalize(mat3(model_matrix) * in_normal);
    vec3 s = normalize(mat3(camera_matrix)*sun_direction);
    vec4 color_ambient = ambient_light_color * in_inst_color;
    vec4 color_sun = sun_color * max(0.0, dot(n, s)) * in_inst_color;

<<<<<<< HEAD

    out_inst_color = in_inst_color;
=======
    out_inst_color = color_ambient + color_sun;
>>>>>>> 326ed979
}<|MERGE_RESOLUTION|>--- conflicted
+++ resolved
@@ -12,8 +12,8 @@
 uniform mat4 model_matrix;
 uniform mat4 camera_matrix;
 uniform vec3 sun_direction;
-<<<<<<< HEAD
-uniform vec3 sun_color;
+uniform vec4 sun_color;
+uniform vec4 ambient_light_color;
 uniform float time;
 
 void main(void) {
@@ -32,23 +32,11 @@
     vec3 pos = new_inst_pos + in_position;
     gl_Position = proj_matrix * model_matrix * vec4(pos, 1.0);
     
-=======
-uniform vec4 sun_color;
-uniform vec4 ambient_light_color;
 
-void main(void) {
-    gl_Position = proj_matrix * model_matrix * vec4(in_position + in_inst_position, 1.0);
-
->>>>>>> 326ed979
     vec3 n = normalize(mat3(model_matrix) * in_normal);
     vec3 s = normalize(mat3(camera_matrix)*sun_direction);
     vec4 color_ambient = ambient_light_color * in_inst_color;
     vec4 color_sun = sun_color * max(0.0, dot(n, s)) * in_inst_color;
 
-<<<<<<< HEAD
-
-    out_inst_color = in_inst_color;
-=======
     out_inst_color = color_ambient + color_sun;
->>>>>>> 326ed979
 }