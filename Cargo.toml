[package]
name = "project"
version = "0.1.0"
edition = "2021"

[features]
default = ["egui"]
egui = ["dep:egui", "egui-miniquad", "puffin", "puffin_egui"]

[dependencies]
egui = { version = "0.27.0", optional = true, features = ["puffin"] }
egui-miniquad = { git = "https://github.com/not-fl3/egui-miniquad", rev = "5df57233a60f75faadfa14a3ad9d4cddde637605", optional = true }
glam = { version = "0.27.0", features = ["scalar-math"] }
miniquad = "0.4.0"
<<<<<<< HEAD
puffin = { version = "0.19.0", optional = true }
puffin_egui = { version = "0.27.0", optional = true }
=======
noise = "0.9.0"
ringbuffer = "0.15.0"
>>>>>>> 4c8b134e
tobj = { version = "4.0.1", default-features = false }
# image = { version = "0.24.9", default-features = false, features = ["tga"] }<|MERGE_RESOLUTION|>--- conflicted
+++ resolved
@@ -12,12 +12,8 @@
 egui-miniquad = { git = "https://github.com/not-fl3/egui-miniquad", rev = "5df57233a60f75faadfa14a3ad9d4cddde637605", optional = true }
 glam = { version = "0.27.0", features = ["scalar-math"] }
 miniquad = "0.4.0"
-<<<<<<< HEAD
+noise = "0.9.0"
 puffin = { version = "0.19.0", optional = true }
 puffin_egui = { version = "0.27.0", optional = true }
-=======
-noise = "0.9.0"
-ringbuffer = "0.15.0"
->>>>>>> 4c8b134e
 tobj = { version = "4.0.1", default-features = false }
 # image = { version = "0.24.9", default-features = false, features = ["tga"] }